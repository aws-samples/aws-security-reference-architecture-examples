--- conflicted
+++ resolved
@@ -40,16 +40,9 @@
       - parameter_key: pDeployS3BlockAccountPublicAccessSolution
         parameter_value: "No"
       - parameter_key: pDeploySecurityHubSolution
-<<<<<<< HEAD
-        parameter_value: 'No'
+        parameter_value: "No"
       - parameter_key: pDeployPatchMgrSolution
-        parameter_value: 'No'
-=======
-        parameter_value: "No"
-      - parameter_key: pDeployPatchMgrSolution
-        parameter_value: "No"
->>>>>>> 8d075bf6
-
+        parameter_value: "No"
       # Account Alternate Contacts Solution Parameters
       - parameter_key: pExcludeAlternateContactAccountTags
         parameter_value: ""
