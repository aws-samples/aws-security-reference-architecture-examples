########################################################################
# Copyright Amazon.com, Inc. or its affiliates. All Rights Reserved.
# SPDX-License-Identifier: MIT-0
########################################################################
AWSTemplateFormatVersion: "2010-09-09"
Description:
  Creates the SRA CodeBuild Project that deploys the staging, common prerequisites, and other components of the SRA. - 'easy_setup' solution in the
  repo, https://github.com/aws-samples/aws-security-reference-architecture-examples (sra-1ssgnse7p)
Metadata:
  SRA:
    Version: 1.0
    Order: 1
  AWS::CloudFormation::Interface:
    ParameterGroups:
      - Label:
          default: General Properties
        Parameters:
          - pSRASolutionTagKey
          - pSRASolutionName
          # - pAWSControlTowerExecutionRoleName
          # - pOrganizationId
          - pSRAStagingS3BucketNamePrefix
          - pSRAStagingS3BucketStackName
          - pRepoURL
          - pRepoBranch
      - Label:
          default: Landing Zone
        Parameters:
          - pControlTower
          - pGovernedRegions
          - pSecurityAccountId
          - pLogArchiveAccountId
      - Label:
          default: CodeBuild Properties
        Parameters:
          - pCodeBuildProjectName
          - pCodeBuildRoleName
      - Label:
          default: AWS Code Build Project - Lambda Function Properties
        Parameters:
          - pCodeBuildProjectLambdaRoleName
          - pCodeBuildProjectLambdaFunctionName
      - Label:
          default: SRA Solutions to deploy (more settings for each are found below)
        Parameters:
          - pDeployAccountAlternateContactsSolution
          - pDeployCloudTrailSolution
          - pDeployConfigSolution
          - pDeployConfigManagementSolution
          - pDeployConfigConformancePackSolution
          - pDeployEC2DefaultEBSEncryptionSolution
          - pDeployDetectiveSolution
          - pDeployFirewallManagerSolution
          - pDeployGuardDutySolution
          - pDeployIAMAccessAnalyzerSolution
          - pDeployIAMPasswordPolicySolution
          - pDeployMacieSolution
          - pDeployS3BlockAccountPublicAccessSolution
          - pDeploySecurityHubSolution
          - pDeployShieldSolution
          - pDeployInspectorSolution
          - pDeployPatchMgrSolution
      - Label:
          default: Account Alternate Contacts Solution (optional parameters are required if solution is deployed)
        Parameters:
          - pExcludeAlternateContactAccountTags
          - pBillingContactAction
          - pOperationsContactAction
          - pSecurityContactAction
          - pBillingName
          - pBillingTitle
          - pBillingEmail
          - pBillingPhone
          - pOperationsName
          - pOperationsTitle
          - pOperationsEmail
          - pOperationsPhone
          - pSecurityName
          - pSecurityTitle
          - pSecurityEmail
          - pSecurityPhone
      - Label:
          default: AWS CloudTrail Solution
        Parameters:
          - pCloudTrailName
          - pEnableDataEventsOnly
          - pEnableLambdaDataEvents
          - pEnableS3DataEvents
          - pBucketNamePrefix
          - pCloudTrailLogGroupKmsKey
          - pCloudTrailLogGroupRetention
          - pCreateCloudTrailLogGroup
          - pOrganizationCloudTrailKeyAlias
      - Label:
          default: AWS Config Solution (This solution is incompatible with the AWS Control Tower environment)
        Parameters:
          - pCommonPrerequisitesRegionsOnly
          - pConfigEnabledRegions
          - pRecorderName
          - pAllSupported
          - pIncludeGlobalResourceTypes
          - pResourceTypes
          - pDeliveryChannelName
          - pConfigOrgDeliveryBucketPrefix
          - pConfigOrgDeliveryKeyAlias
          - pFrequency
          - pConfigTopicName
          - pSubscribeToConfigurationTopic
          - pConfigurationEmail
          - pConfigOrgSnsKeyAlias
          - pAggregatorName
          - pAggregatorRoleName
          - pRegisterDelegatedAdminAccount
      - Label:
          default: AWS Config Management Solution
        Parameters:
          - pAllSupported
          - pFrequency
          - pIncludeGlobalResourceTypes
          - pKmsKeyArn
          - pResourceTypes
      - Label:
          default: AWS Config Conformance Pack Solution
        Parameters:
          - pConformancePackName
          - pConformancePackTemplateName
          - pDeliveryS3KeyPrefix
          - pConformancePackExcludedAccounts
      - Label:
          default: Detective Solution
        Parameters:
          - pDatasourcePackages
          - pGuarddutyEnabledForMoreThan48Hours
      - Label:
          default: EC2 Default EBS Encryption Solution
        Parameters:
          - pExcludeEC2DefaultEBSEncryptionTags
      - Label:
          default: Firewall Manager Solution
        Parameters:
          - pEnableRemediation
          - pInternalNetCIDR
          - pCreateVpcForSG
          - pVPCCidrBlock
          - pVpcId
      - Label:
          default: GuardDuty Solution
        Parameters:
          - pDisableGuardDuty
          - pGuardDutyCustomerGovernedRegionsOnly
          - pGuardDutyEnabledRegions
          - pAutoEnableS3Logs
          - pAutoEnableKubernetesAuditLogs
          - pAutoEnableMalwareProtection
          - pEnableRdsLoginEvents
          - pEnableRuntimeMonitoring
          - pEnableEksAddonManagement
          - pEnableEcsFargateAgentManagement
          - pEnableEc2AgentManagement
          - pEnableLambdaNetworkLogs
          - pGuardDutyFindingPublishingFrequency
          - pGuardDutyOrgDeliveryBucketPrefix
          - pGuardDutyOrgDeliveryKeyAlias

      - Label:
          default: IAM Access Analyzer Solution
        Parameters:
          - pAccessAnalyzerNamePrefix
          - pOrganizationAccessAnalyzerName
          - pAccessAnalyzerRegisterDelegatedAdminAccount
      - Label:
          default: IAM Password Policy Solution
        Parameters:
          - pAllowUsersToChangePassword
          - pHardExpiry
          - pMaxPasswordAge
          - pMinimumPasswordLength
          - pPasswordReusePrevention
          - pRequireLowercaseCharacters
          - pRequireNumbers
          - pRequireSymbols
          - pRequireUppercaseCharacters
      - Label:
          default: Macie Solution
        Parameters:
          - pDisableMacie
          - pMacieFindingPublishingFrequency
          - pMacieOrgDeliveryBucketPrefix
          - pMacieOrgDeliveryKeyAlias
      - Label:
          default: S3 Block Account Public Access Solution
        Parameters:
          - pExcludeS3BlockAccountPublicAccessTags
          - pEnableBlockPublicAcls
          - pEnableBlockPublicPolicy
          - pEnableIgnorePublicAcls
          - pEnableRestrictPublicBuckets
      - Label:
          default: Security Hub Solution
        Parameters:
          - pDisableSecurityHub
          - pEnableCISStandard
          - pCISStandardVersion
          - pEnablePCIStandard
          - pEnableSecurityBestPracticesStandard
          - pEnableNISTStandard
          - pNISTStandardVersion
          - pRegionLinkingMode

      - Label:
          default: Shield Advanced Solution
        Parameters:
          - pConfigureDRTTeamAccess
          - pResourcesToProtect
          - pShieldAccountsToProtect
          - pShieldDRTRoleName
          - pShieldAutoRenew
          - pShieldDRTLogBuckets
          - pShieldWarning
          - pProtectionGroup0AccountId
          - pProtectionGroup0Id
          - pProtectionGroup0Aggregation
          - pProtectionGroup0Pattern
          - pProtectionGroup0ResourceType
          - pProtectionGroup0Members
          - pProtectionGroup1AccountId
          - pProtectionGroup1Id
          - pProtectionGroup1Aggregation
          - pProtectionGroup1Pattern
          - pProtectionGroup1ResourceType
          - pProtectionGroup1Members
          - pProtectionGroup2AccountId
          - pProtectionGroup2Id
          - pProtectionGroup2Aggregation
          - pProtectionGroup2Pattern
          - pProtectionGroup2ResourceType
          - pProtectionGroup2Members
          - pProtectionGroup3AccountId
          - pProtectionGroup3Id
          - pProtectionGroup3Aggregation
          - pProtectionGroup3Pattern
          - pProtectionGroup3ResourceType
          - pProtectionGroup3Members
          - pProtectionGroup4AccountId
          - pProtectionGroup4Id
          - pProtectionGroup4Aggregation
          - pProtectionGroup4Pattern
          - pProtectionGroup4ResourceType
          - pProtectionGroup4Members
          - pShieldEnableProactiveEngagement
          - pShieldProactiveEngagementEmail
          - pShieldProactiveEngagementPhoneNumber
          - pShieldProactiveEngagementNotes

      - Label:
          default: Inspector Solution
        Parameters:
          - pScanComponents
          - pEcrRescanDuration

      - Label:
          default: Patch Manager Solution
        Parameters:
          - pPatchMgmtMaintWindowName
          - pPatchMgmtMaintWindowDesc
          - pPatchMgmtMaintWindowSchedule
          - pPatchMgmtMaintWindowDuration
          - pPatchMgmtMaintWindowCutoff
          - pPatchMgmtMaintWindowTZ
          - pPatchMgmtTaskName
          - pPatchMgmtTaskDesc
          - pPatchMgmtTaskRunCmd
          - pPatchMgmtTargetName
          - pPatchMgmtTargetDesc
          - pPatchMgmtTargetValue1
          - pPatchMgmtTargetValue2
          # - pAuditAccountId
          - pPatchMgmtRoleName

      - Label:
          default: Common Properties
        Parameters:
          - pSRAAlarmEmail
          - pCreateAWSControlTowerExecutionRole
      - Label:
          default: General Lambda Function and EventBridge Properties
        Parameters:
          - pComplianceFrequency
          - pCreateLambdaLogGroup
          - pLambdaLogGroupRetention
          - pLambdaLogGroupKmsKey
          - pLambdaLogLevel

    ParameterLabels:
      pControlTower:
        default: AWS Control Tower landing zone deployed/in-use
      pGovernedRegions:
        default: AWS regions (comma separated) if not using AWS Control Tower (leave set to ct-regions for AWS Control Tower environments)
      pSecurityAccountId:
        default: Security Tooling Account ID
      pLogArchiveAccountId:
        default: Log Archive Account ID
      pRepoURL:
        default: The AWS SRA public code repository HTTPS URL
      pRepoBranch:
        default: The AWS SRA public code repository branch name
      pSRASolutionName:
        default: SRA Solution Name
      pCodeBuildProjectName:
        default: SRA CodeBuild Project Name
      pCodeBuildRoleName:
        default: SRA CodeBuild Role Name
      pCodeBuildProjectLambdaRoleName:
        default: SRA CodeBuild Project Lambda Role Name
      pCodeBuildProjectLambdaFunctionName:
        default: SRA CodeBuild Project Lambda Function Name
      pSRAStagingS3BucketNamePrefix:
        default: SRA Staging S3 Bucket Name Prefix
      pSRAStagingS3BucketStackName:
        default: SRA Staging S3 Bucket Stack Name

      pScanComponents:
        default: Comma separated list of scan components (EC2, ECR, LAMBDA, LAMBDA_CODE)
      pEcrRescanDuration:
        default: ECR Rescan Duration
      pDeployInspectorSolution:
        default: Deploy the Inspector Solution

      pAccessAnalyzerNamePrefix:
        default: Access Analyzer Name Prefix
      pAccessAnalyzerRegisterDelegatedAdminAccount:
        default: Access Analyzer Register Delegated Admin Account
      pAllowUsersToChangePassword:
        default: Allow Users to Change Password
      pAllSupported:
        default: All Supported
      pAutoEnableS3Logs:
        default: Auto Enable S3 Logs
      pAutoEnableKubernetesAuditLogs:
        default: Auto Enable Kubernetes Audit Logs
      pAutoEnableMalwareProtection:
        default: Auto Enable Malware Protection
      pEnableRdsLoginEvents:
        default: Auto enable RDS Login Events
      pEnableRuntimeMonitoring:
        default: Auto enable Runtime Monitoring
      pEnableEksAddonManagement:
        default: Auto enable EKS Add-on Management
      pEnableEcsFargateAgentManagement:
        default: Auto enable ECS Fargate Agent Management
      pEnableEc2AgentManagement:
        default: Auto enable EC2 Agent Management
      pEnableLambdaNetworkLogs:
        default: Auto enable Lambda Network Logs
      pBillingContactAction:
        default: Billing Alternate Contact Action
      pBillingEmail:
        default: (Optional) Billing Email Address
      pBillingName:
        default: (Optional) Billing Full Name
      pBillingPhone:
        default: (Optional) Billing Phone Number
      pBillingTitle:
        default: (Optional) Billing Title
      pBucketNamePrefix:
        default: S3 Log Bucket Name Prefix
      pCISStandardVersion:
        default: CIS Standard Version
      pCloudTrailLogGroupKmsKey:
        default: (Optional) CloudTrail CloudWatch Logs KMS Key
      pCloudTrailLogGroupRetention:
        default: CloudTrail Log Group Retention
      pCloudTrailName:
        default: CloudTrail Name
      pComplianceFrequency:
        default: Frequency to Check for Organizational Compliance
      pConformancePackExcludedAccounts:
        default: (Optional) Account IDs to Exclude From the Conformance Pack
      pConformancePackName:
        default: Conformance Pack Name
      pConformancePackTemplateName:
        default: Conformance Pack Template Name
      pCreateCloudTrailLogGroup:
        default: Create CloudTrail CloudWatch Log Group
      pCreateLambdaLogGroup:
        default: Create Lambda Log Group
      pCreateVpcForSG:
        default: Create VPC For Security Group
      pDatasourcePackages:
        default: (Optional) Datasource packages to start
      pDeliveryS3KeyPrefix:
        default: (Optional) Delivery S3 Key Prefix
      pDeployAccountAlternateContactsSolution:
        default: Deploy the Account Alternate Contacts Solution
      pDeployCloudTrailSolution:
        default: Deploy the CloudTrail Solution
      pDeployConfigConformancePackSolution:
        default: Deploy the AWS Config Conformance Pack Solution
      pDeployConfigSolution:
        default: Deploy the AWS Config Solution (This solution is incompatible with the AWS Control Tower environment)
      pDeployConfigManagementSolution:
        default: Deploy the AWS Config Management Solution
      pDeployEC2DefaultEBSEncryptionSolution:
        default: Deploy the EC2 Default EBS Encryption Solution
      pDeployDetectiveSolution:
        default: Deploy the Detective Solution
      pDeployFirewallManagerSolution:
        default: Deploy the Firewall Manager Solution
      pDeployGuardDutySolution:
        default: Deploy the GuardDuty Solution
      pDeployIAMAccessAnalyzerSolution:
        default: Deploy the IAM Access Analyzer Solution
      pDeployIAMPasswordPolicySolution:
        default: Deploy the IAM Password Policy Solution
      pDeployMacieSolution:
        default: Deploy the Macie Solution
      pDeployS3BlockAccountPublicAccessSolution:
        default: Deploy the S3 Block Account Public Access Solution
      pDeploySecurityHubSolution:
        default: Deploy the Security Hub Solution
      pDisableGuardDuty:
        default: Disable GuardDuty
      pDisableMacie:
        default: Disable Macie
      pDisableSecurityHub:
        default: Disable Security Hub
      pEnableBlockPublicAcls:
        default: S3 Enable Block Public ACLs
      pEnableBlockPublicPolicy:
        default: S3 Enable Block Public Policy
      pEnableCISStandard:
        default: Enable CIS Standard
      pEnableDataEventsOnly:
        default: Enable Data Events Only
      pEnableIgnorePublicAcls:
        default: S3 Enable Ignore Public ACLs
      pEnableLambdaDataEvents:
        default: Enable Lambda Data Events
      pEnablePCIStandard:
        default: Enable PCI Standard
      pEnableRemediation:
        default: Enable Remediation
      pEnableRestrictPublicBuckets:
        default: S3 Enable Restrict Public Buckets
      pEnableS3DataEvents:
        default: Enable S3 Data Events
      pEnableSecurityBestPracticesStandard:
        default: Enable AWS Foundational Security Best Practices Standard
      pExcludeAlternateContactAccountTags:
        default: (Optional) Exclude Alternate Contact Account Tags
      pExcludeEC2DefaultEBSEncryptionTags:
        default: (Optional) Exclude EC2 Default EBS Encryption Tags
      pExcludeS3BlockAccountPublicAccessTags:
        default: (Optional) Exclude S3 Block Account Public Access Tags
      pGuardDutyCustomerGovernedRegionsOnly:
        default: Enable GuardDuty in Customer Governed Regions Only
      pGuardDutyEnabledRegions:
        default: (Optional) Enabled Regions
      pFrequency:
        default: Frequency
      pGuarddutyEnabledForMoreThan48Hours:
        default: Guardduty Enabled More Than 48 Hours
      pGuardDutyFindingPublishingFrequency:
        default: GuardDuty Finding Publishing Frequency
      pGuardDutyOrgDeliveryBucketPrefix:
        default: GuardDuty Delivery Bucket Prefix
      pGuardDutyOrgDeliveryKeyAlias:
        default: GuardDuty Delivery KMS Key Alias
      pHardExpiry:
        default: Hard Expiry
      pIncludeGlobalResourceTypes:
        default: Include Global Resource Types
      pInternalNetCIDR:
        default: Internal Network CIDR
      pKmsKeyArn:
        default: (Optional) KMS Key ARN
      pLambdaLogGroupKmsKey:
        default: (Optional) Lambda Log Group KMS Key
      pLambdaLogGroupRetention:
        default: Lambda Log Group Retention
      pLambdaLogLevel:
        default: Lambda Log Level
      pMacieFindingPublishingFrequency:
        default: Macie Finding Publishing Frequency
      pMacieOrgDeliveryBucketPrefix:
        default: Macie Delivery Bucket Prefix
      pMacieOrgDeliveryKeyAlias:
        default: Macie Delivery KMS Key Alias
      pMaxPasswordAge:
        default: Max Password Age
      pMinimumPasswordLength:
        default: Minimum Password Length
      pEnableNISTStandard:
        default: Enable NIST Standard
      pNISTStandardVersion:
        default: NIST Standard Version
      pOperationsContactAction:
        default: Operations Alternate Contact Action
      pOperationsEmail:
        default: Operations Email Address
      pOperationsName:
        default: Operations Full Name
      pOperationsPhone:
        default: Operations Phone Number
      pOperationsTitle:
        default: Operations Title
      pOrganizationAccessAnalyzerName:
        default: Organization Access Analyzer Name
      pOrganizationCloudTrailKeyAlias:
        default: Organization CloudTrail KMS Key Alias
      pPasswordReusePrevention:
        default: Password Reuse Prevention
      pRegionLinkingMode:
        default: Region Linking Mode
      pRequireLowercaseCharacters:
        default: Require Lowercase Characters
      pRequireNumbers:
        default: Require Numbers
      pRequireSymbols:
        default: Require Symbols
      pRequireUppercaseCharacters:
        default: Require Uppercase Characters
      pResourceTypes:
        default: (Optional) Resource Types
      pSRAAlarmEmail:
        default: (Optional) SRA Alarm Email
      pCreateAWSControlTowerExecutionRole:
        default: Create AWS Control Tower Execution Role
      pSecurityContactAction:
        default: Security Alternate Contact Action
      pSecurityEmail:
        default: Security Email Address
      pSecurityName:
        default: Security Full Name
      pSecurityPhone:
        default: Security Phone Number
      pSecurityTitle:
        default: Security Title
      pVPCCidrBlock:
        default: New VPC CIDR Block
      pVpcId:
        default: (Optional) Existing VPC ID

      pDeployShieldSolution:
        default: Deploy the Shield Advanced Solution
      pConfigureDRTTeamAccess:
        default: Configure DRT Team Access
      pResourcesToProtect:
        default: Resource To Protect
      pShieldAccountsToProtect:
        default: Shield Accounts To Protect
      pShieldDRTRoleName:
        default: Shield DRT Role Name
      pShieldAutoRenew:
        default: Shield Auto Renew
      pShieldDRTLogBuckets:
        default: Shield DRT Log Buckets
      pShieldWarning:
        default: Shield Warning
      pProtectionGroup0AccountId:
        default: Protection Group 0 Account Id
      pProtectionGroup0Id:
        default: Protection Group 0 Id
      pProtectionGroup0Aggregation:
        default: Protection Group 0 Aggregation
      pProtectionGroup0Pattern:
        default: Protection Group 0 Pattern
      pProtectionGroup0ResourceType:
        default: Protection Group 0 Resource Type
      pProtectionGroup0Members:
        default: Protection Group 0 Members
      pProtectionGroup1AccountId:
        default: Protection Group 1 Account Id
      pProtectionGroup1Id:
        default: Protection Group 1 Id
      pProtectionGroup1Aggregation:
        default: Protection Group 1 Aggregation
      pProtectionGroup1Pattern:
        default: Protection Group 1 Pattern
      pProtectionGroup1ResourceType:
        default: Protection Group 1 Resource Type
      pProtectionGroup1Members:
        default: Protection Group 1 Members
      pProtectionGroup2AccountId:
        default: Protection Group 2 Account Id
      pProtectionGroup2Id:
        default: Protection Group 2 Id
      pProtectionGroup2Aggregation:
        default: Protection Group 2 Aggregation
      pProtectionGroup2Pattern:
        default: Protection Group 2 Pattern
      pProtectionGroup2ResourceType:
        default: Protection Group 2 Resource Type
      pProtectionGroup2Members:
        default: Protection Group 2 Members
      pProtectionGroup3AccountId:
        default: Protection Group 3 Account Id
      pProtectionGroup3Id:
        default: Protection Group 3 Id
      pProtectionGroup3Aggregation:
        default: Protection Group 3 Aggregation
      pProtectionGroup3Pattern:
        default: Protection Group 3 Pattern
      pProtectionGroup3ResourceType:
        default: Protection Group 3 Resource Type
      pProtectionGroup3Members:
        default: Protection Group 3 Members
      pProtectionGroup4AccountId:
        default: Protection Group 4 Account Id
      pProtectionGroup4Id:
        default: Protection Group 4 Id
      pProtectionGroup4Aggregation:
        default: Protection Group 4 Aggregation
      pProtectionGroup4Pattern:
        default: Protection Group 4 Pattern
      pProtectionGroup4ResourceType:
        default: Protection Group 4 Resource Type
      pProtectionGroup4Members:
        default: Protection Group 4 Members
      pShieldEnableProactiveEngagement:
        default: Shield Enable Proactive Engagement
      pShieldProactiveEngagementEmail:
        default: Shield Proactive Engagement Email
      pShieldProactiveEngagementPhoneNumber:
        default: Shield Proactive Engagement PhoneNumber
      pShieldProactiveEngagementNotes:
        default: Shield Proactive Engagement Notes

      pDeployPatchMgrSolution:
        default: Deploy the Patch Manager Solution
      pPatchMgmtMaintWindowName:
        default: Patch Management Maintenance Window Name
      pPatchMgmtMaintWindowDesc:
        default: Patch Management Maintenance Window Description
      pPatchMgmtMaintWindowSchedule:
        default: Patch Management Maintenance Window Schedule
      pPatchMgmtMaintWindowDuration:
        default: Patch Management Maintenance Window Duration
      pPatchMgmtMaintWindowCutoff:
        default: Patch Management Maintenance Window Cutoff
      pPatchMgmtMaintWindowTZ:
        default: Patch Management Maintenance Window Timezone
      pPatchMgmtTaskName:
        default: Patch Management Task Name
      pPatchMgmtTaskDesc:
        default: Patch Management Task Description
      pPatchMgmtTaskRunCmd:
        default: Patch Management Task Run Command
      pPatchMgmtTargetName:
        default: Patch Management Target Name
      pPatchMgmtTargetDesc:
        default: Patch Management Target Description
      pPatchMgmtTargetValue1:
        default: Patch Management Target Value 1
      pPatchMgmtTargetValue2:
        default: Patch Management Target Value 2
      # pAuditAccountId:
      #   default: Audit Account ID
      pPatchMgmtRoleName:
        default: Patch Management Role Name

      pCommonPrerequisitesRegionsOnly:
        default: Common Prerequisites Regions Only
      pConfigEnabledRegions:
        default: (Optional) Enabled Regions
      pRecorderName:
        default: Recorder Name
      pDeliveryChannelName:
        default: Delivery Channel Name
      pConfigOrgDeliveryBucketPrefix:
        default: Config Delivery Bucket Prefix
      pConfigOrgDeliveryKeyAlias:
        default: Config Delivery KMS Key Alias
      pConfigTopicName:
        default: Config SNS Topic Name
      pSubscribeToConfigurationTopic:
        default: Subscribe to Configuration Topic
      pConfigurationEmail:
        default: Configuration Email
      pConfigOrgSnsKeyAlias:
        default: Config SNS KMS Key Alias
      pAggregatorName:
        default: Config Aggregator Name
      pAggregatorRoleName:
        default: Config Aggregator Role Name
      pRegisterDelegatedAdminAccount:
        default: Register Delegated Admin Account

Parameters:
  pRepoURL:
    Default: https://github.com/aws-samples/aws-security-reference-architecture-examples.git
    Description: SRA Code Library Repository URL
    Type: String
  pRepoBranch:
    Default: main
    Description: SRA Code Library Repository branch name
    Type: String
  pControlTower:
    AllowedValues: ["true", "false"]
    Default: "true"
    Description: Indicates whether AWS Control Tower is deployed and being used for this AWS environment.
    Type: String
  pGovernedRegions:
    AllowedPattern: '^(ct-regions)|((\b(?<!@)(af-south-1|ap-east-1|ap-northeast-1|ap-northeast-2|ap-northeast-3|ap-south-1|ap-south-2|ap-southeast-1|ap-southeast-2|ap-southeast-3|ap-southeast-4|ca-central-1|cn-north-1|cn-northwest-1|eu-central-1|eu-central-2|eu-north-1|eu-south-1|eu-south-2|eu-west-1|eu-west-2|eu-west-3|me-central-1|me-south-1|sa-east-1|us-east-1|us-east-2|us-gov-east-1|us-gov-west-1|us-west-1|us-west-2)\b,{0,1})*)$'
    ConstraintDescription:
      For AWS Control Tower, set to ct-regions (default).  If not using AWS Control Tower, specify comma separated list of regions (e.g.
      us-west-2,us-east-1,ap-south-1) in lower case.
    Default: ct-regions
    Description: AWS regions (comma separated) if not using AWS Control Tower (leave set to ct-regions for AWS Control Tower environments)
    Type: String
  pSecurityAccountId:
    AllowedPattern: '^\d{12}$'
    Default: 111111111111
    ConstraintDescription: Must be 12 digits.
    Description: AWS Account ID of the Security Tooling account (ignored for AWS Control Tower environments).
    Type: String
  pLogArchiveAccountId:
    AllowedPattern: '^\d{12}$'
    Default: 222222222222
    ConstraintDescription: Must be 12 digits.
    Description: AWS Account ID of the Log Archive account (ignored for AWS Control Tower environments).
    Type: String
  pSRASolutionName:
    AllowedValues: [sra-common-prerequisites]
    Default: sra-common-prerequisites
    Description: The SRA solution name. The default value is the folder name of the solution
    Type: String
  pSRASolutionTagKey:
    AllowedValues: [sra-solution]
    Default: sra-solution
    Description: The SRA solution tag key applied to all resources created by the solution that support tagging. The value is the pSRASolutionName.
    Type: String
  pCodeBuildProjectName:
    AllowedValues: [sra-codebuild-project]
    Default: sra-codebuild-project
    Description: SRA CodeBuild project name
    Type: String
  pCodeBuildRoleName:
    AllowedValues: [sra-codebuild-role]
    Default: sra-codebuild-role
    Description: SRA CodeBuild role name
    Type: String
  pCodeBuildProjectLambdaRoleName:
    AllowedPattern: '^[\w+=,.@-]{1,64}$'
    ConstraintDescription: Max 64 alphanumeric characters. Also special characters supported [+, =, ., @, -].
    Default: sra-codebuild-project-lambda-role
    Description: Lambda execution role for starting the code build project
    Type: String
  pCodeBuildProjectLambdaFunctionName:
    AllowedPattern: '^[\w-]{1,64}$'
    ConstraintDescription: Max 64 alphanumeric characters. Also special characters supported [_, -]
    Default: sra-codebuild-project-lambda
    Description: Lambda function name for starting the code build project
    Type: String
  pSRAStagingS3BucketNamePrefix:
    AllowedValues: [sra-staging]
    Default: sra-staging
    Description:
      SRA Staging S3 bucket name prefix for the SRA artifacts relevant to the solutions. (e.g., lambda zips, CloudFormation templates). The account
      and region are added to the prefix <bucket-name-prefix>-<account-id>-<region>. Example = sra-staging-123456789012-us-east-1.
    Type: String
  pSRAStagingS3BucketStackName:
    AllowedValues: [sra-common-prerequisites-staging-s3-bucket]
    Default: sra-common-prerequisites-staging-s3-bucket
    Description: SRA Common Prerequisite Staging S3 bucket stack name.  This stack will be created by the SRA CodeBuild Project.
    Type: String

  pScanComponents:
    AllowedValues: [EC2, ECR, LAMBDA, LAMBDA_CODE]
    Default: EC2, ECR, LAMBDA, LAMBDA_CODE
    Description: Lambda Function Logging Level
    Type: CommaDelimitedList
  pEcrRescanDuration:
    AllowedValues: [LIFETIME, DAYS_30, DAYS_180]
    Default: LIFETIME
    Description: ECR Rescan Duration
    Type: String
  pDeployInspectorSolution:
    AllowedValues: ["Yes", "No"]
    Default: "No"
    Description: Deploy the Inspector solution
    Type: String

  pAccessAnalyzerNamePrefix:
    Default: sra-account-access-analyzer
    Description: Access Analyzer Name Prefix. The Account ID will be appended to the name.
    Type: String
  pAccessAnalyzerRegisterDelegatedAdminAccount:
    AllowedValues: ["Yes", "No"]
    Default: "Yes"
    Description: Register a delegated administrator account using the Common Register Delegated Administrator solution.
    Type: String
  pAllowUsersToChangePassword:
    AllowedValues: ["true", "false"]
    Default: "true"
    Description: You can permit all IAM users in your account to use the IAM console to change their own passwords.
    Type: String
  pAllSupported:
    AllowedValues: ["true", "false"]
    Default: "true"
    Description: Indicates whether to record all supported resource types. If set to 'false', then the 'Resource Types' parameter must have a value.
    Type: String
  pAutoEnableS3Logs:
    AllowedValues: ["true", "false"]
    Default: "true"
    Description: Auto enable S3 logs
    Type: String
  pAutoEnableKubernetesAuditLogs:
    AllowedValues: ["true", "false"]
    Default: "true"
    Description: Auto enable Kubernetes Audit Logs
    Type: String
  pAutoEnableMalwareProtection:
    AllowedValues: ["true", "false"]
    Default: "true"
    Description: Auto enable Malware Protection
    Type: String
  pEnableRdsLoginEvents:
    AllowedValues: ["true", "false"]
    Default: "true"
    Description: Auto enable RDS Login Events
    Type: String
<<<<<<< HEAD
  pEnableEksRuntimeMonitoring:
    AllowedValues: ["true", "false"]
    Default: "true"
    Description: Auto enable EKS Runtime Monitoring
=======
  pEnableRuntimeMonitoring:
    AllowedValues: ['true', 'false']
    Default: 'true'
    Description: Auto enable Runtime Monitoring
>>>>>>> aa58485a
    Type: String
  pEnableEksAddonManagement:
    AllowedValues: ["true", "false"]
    Default: "true"
    Description: Auto enable EKS Add-on Management
    Type: String
  pEnableEcsFargateAgentManagement:
    AllowedValues: ['true', 'false']
    Default: 'true'
    Description: Auto enable ECS Fargate Agent Management
    Type: String
  pEnableEc2AgentManagement:
    AllowedValues: ['true', 'false']
    Default: 'true'
    Description: Auto enable EC2 Agent Management
    Type: String
  pEnableLambdaNetworkLogs:
    AllowedValues: ["true", "false"]
    Default: "true"
    Description: Auto enable Lambda Network Logs
    Type: String
  pBillingContactAction:
    AllowedValues: ["add", "delete", "ignore"]
    Default: add
    Description: Indicates whether to add, delete, or ignore the Billing alternate contact.
    Type: String
  pBillingEmail:
    AllowedPattern: '^$|^([a-zA-Z0-9_.+-]+@[a-zA-Z0-9-]+\.[a-zA-Z0-9-.]+)$'
    ConstraintDescription: Email Validation as per RFC2822 standards.
    Default: ""
    Description:
      (Optional) Email Address for Billing alternate contact. If 'Billing Alternate Contact Action' parameter is set to 'add', then this parameter
      becomes required.
    Type: String
  pBillingName:
    AllowedPattern: '^(?![&<>\\%|]).*$'
    ConstraintDescription: All characters allowed except '&<>\%|'
    Default: ""
    Description:
      (Optional) Full Name for Billing alternate contact. If 'Billing Alternate Contact Action' parameter is set to 'add', then this parameter becomes
      required.
    Type: String
  pBillingPhone:
    AllowedPattern: '^$|^[\s0-9()+-]+$'
    ConstraintDescription: Must be numbers, special characters [()+-], and/or whitespace
    Default: ""
    Description:
      (Optional) Phone Number for Billing alternate contact. If 'Billing Alternate Contact Action' parameter is set to 'add', then this parameter
      becomes required.
    Type: String
  pBillingTitle:
    AllowedPattern: '^(?![&<>\\%|]).*$'
    ConstraintDescription: All characters allowed except '&<>\%|'
    Default: ""
    Description:
      (Optional) Title for Billing alternate contact. If 'Billing Alternate Contact Action' parameter is set to 'add', then this parameter becomes
      required.
    Type: String
  pBucketNamePrefix:
    AllowedPattern: ^$|^[0-9a-zA-Z]+([0-9a-zA-Z-]*[0-9a-zA-Z])*$
    ConstraintDescription: S3 bucket name can include numbers, lowercase letters, uppercase letters, and hyphens (-). It cannot start or end with a hyphen (-).
    Default: sra-org-trail-logs
    Description: S3 bucket prefix. The account and region will get added to the end. e.g. bucket-prefix-123456789012-us-east-1
    Type: String
  pCISStandardVersion:
    AllowedValues: [1.2.0, 1.4.0]
    Default: 1.4.0
    Description: CIS Standard Version
    Type: String
  pCloudTrailLogGroupKmsKey:
    AllowedPattern: ^$|^arn:(aws[a-zA-Z-]*){1}:kms:[a-z0-9-]+:\d{12}:key\/[a-f0-9]{8}-[a-f0-9]{4}-[a-f0-9]{4}-[a-f0-9]{4}-[a-f0-9]{12}$
    ConstraintDescription: "Key ARN example:  arn:aws:kms:us-east-2:111122223333:key/1234abcd-12ab-34cd-56ef-1234567890ab"
    Default: ""
    Description:
      (Optional) KMS Key ARN to use for encrypting the CloudTrail log group data. If empty, encryption is enabled with CloudWatch Logs managing the
      server-side encryption keys.
    Type: String
  pCloudTrailLogGroupRetention:
    AllowedValues:
      [
        1,
        3,
        5,
        7,
        14,
        30,
        60,
        90,
        120,
        150,
        180,
        365,
        400,
        545,
        731,
        1827,
        3653,
      ]
    Default: 400
    Description: Specifies the number of days you want to retain log events
    Type: String
  pCloudTrailName:
    AllowedPattern: '^[A-Za-z0-9][a-zA-Z0-9-\-_.]{2,127}$'
    ConstraintDescription:
      Contain only ASCII letters (a-z, A-Z), numbers (0-9), periods (.), underscores (_), or dashes (-) Start with a letter or number, and end with a
      letter or number Be between 3 and 128 characters Have no adjacent periods, underscores or dashes. Names like my-_namespace and my--namespace are
      invalid. Not be in IP address format (for example, 192.168.5.4)
    Default: sra-org-trail
    Description: CloudTrail name
    Type: String
  pComplianceFrequency:
    ConstraintDescription: Compliance Frequency must be a number between 1 and 30, inclusive.
    Default: 7
    Description: Frequency (in days between 1 and 30, default is 7) to check organizational compliance
    MinValue: 1
    MaxValue: 30
    Type: Number
  pConformancePackExcludedAccounts:
    AllowedPattern: '^$|^(\d{12})$|^((\d{12},)*\d{12})$'
    ConstraintDescription: AWS Account IDs separated by commas. (e.g. 123456789012,234567890123)
    Default: ""
    Description:
      (Optional) Comma delimited list of account IDs to exclude from the Organization conformance pack. Accounts that do not have AWS Config enabled
      must be excluded.
    Type: String
  pConformancePackName:
    AllowedPattern: "^[a-zA-Z][-a-zA-Z0-9]*$"
    ConstraintDescription:
      Name can include numbers, lowercase letters, uppercase letters, and hyphens (-). It cannot start or end with a hyphen (-). Max length is 128
      characters.
    Default: sra-operational-best-practices-for-encryption-and-keys
    Description: The name you assign to an organization conformance pack
    Type: String
  pConformancePackTemplateName:
    Default: Operational-Best-Practices-for-Encryption-and-Keys.yaml
    Description: Conformance pack template file name within the aws_config_conformance_packs folder. e.g. my-conformance-pack.yaml
    Type: String
  pCreateCloudTrailLogGroup:
    AllowedValues: ["true", "false"]
    Default: "true"
    Description:
      Indicates whether a CloudWatch Log Group should be created for the CloudTrail, to allow for setting a Log Retention and/or KMS Key for
      encryption.
    Type: String
  pCreateLambdaLogGroup:
    AllowedValues: ["Yes", "No"]
    Default: "No"
    Description:
      Indicates whether a CloudWatch Log Group should be explicitly created for the Lambda function, to allow for setting a Log Retention and/or KMS
      Key for encryption.
    Type: String
  pCreateVpcForSG:
    AllowedValues: ["true", "false"]
    Default: "true"
    Description: Create a new VPC for the Firewall Manager Security Groups
    Type: String
  pDatasourcePackages:
    AllowedValues: [ASFF_SECURITYHUB_FINDING, EKS_AUDIT, ""]
    Default: ASFF_SECURITYHUB_FINDING, EKS_AUDIT
    Description: Optional datasources used to populate the behavior graph. Valid values are ASFF_SECURITYHUB_FINDING and EKS_AUDIT
    Type: CommaDelimitedList
  pDeliveryS3KeyPrefix:
    AllowedPattern: "^$|^[a-zA-Z][-a-zA-Z0-9]*$"
    ConstraintDescription: Delivery S3 prefix can include numbers, lowercase letters, uppercase letters, and hyphens (-). It cannot start or end with a hyphen (-).
    Default: ""
    Description: (Optional) The prefix for the Amazon S3 bucket.
    Type: String
  pDeployAccountAlternateContactsSolution:
    AllowedValues: ["Yes", "No"]
    Default: "No"
    Description: Deploy the Account Alternate Contacts solution
    Type: String
  pDeployCloudTrailSolution:
    AllowedValues: ["Yes", "No"]
    Default: "No"
    Description: Deploy the CloudTrail solution
    Type: String
  pDeployConfigConformancePackSolution:
    AllowedValues: ["Yes", "No"]
    Default: "No"
    Description: Deploy the AWS Config Conformance Pack solution
    Type: String
  pDeployConfigSolution:
    AllowedValues: ["Yes", "No"]
    Default: "No"
    Description: Deploy the AWS Config solution (This solution is incompatible with the AWS Control Tower environment)
    Type: String
  pDeployConfigManagementSolution:
    AllowedValues: ["Yes", "No", "Already Deployed"]
    Default: "No"
    Description: Deploy the AWS Config Management solution. Note, if solution was previously deployed, choose 'Already Deployed'.
    Type: String
  pDeployDetectiveSolution:
    AllowedValues: ["Yes", "No"]
    Default: "No"
    Description: Deploy the Detective solution
    Type: String
  pDeployEC2DefaultEBSEncryptionSolution:
    AllowedValues: ["Yes", "No"]
    Default: "No"
    Description: Deploy the EC2 Default EBS Encryption solution
    Type: String
  pDeployFirewallManagerSolution:
    AllowedValues: ["Yes", "No"]
    Default: "No"
    Description: Deploy the Firewall Manager solution
    Type: String
  pDeployGuardDutySolution:
    AllowedValues: ["Yes", "No"]
    Default: "No"
    Description: Deploy the GuardDuty solution
    Type: String
  pDeployIAMAccessAnalyzerSolution:
    AllowedValues: ["Yes", "No"]
    Default: "No"
    Description: Deploy the IAM Access Analyzer solution
    Type: String
  pDeployIAMPasswordPolicySolution:
    AllowedValues: ["Yes", "No"]
    Default: "No"
    Description: Deploy the IAM Password Policy solution
    Type: String
  pDeployMacieSolution:
    AllowedValues: ["Yes", "No"]
    Default: "No"
    Description: Deploy the Macie solution
    Type: String
  pDeployS3BlockAccountPublicAccessSolution:
    AllowedValues: ["Yes", "No"]
    Default: "No"
    Description: Deploy the S3 Block Account Public Access solution
    Type: String
  pDeploySecurityHubSolution:
    AllowedValues: ["Yes", "No"]
    Default: "No"
    Description: Deploy the Security Hub solution
    Type: String
  pDisableGuardDuty:
    AllowedValues: ["Yes", "No"]
    Default: "No"
    Description: Disable the GuardDuty solution in all accounts and regions before deleting the stack.
    Type: String
  pDisableMacie:
    AllowedValues: ["Yes", "No"]
    Default: "No"
    Description: Disable the Macie solution in all accounts and regions before deleting the stack.
    Type: String
  pDisableSecurityHub:
    AllowedValues: ["Yes", "No"]
    Default: "No"
    Description: Disable the Security Hub solution in all accounts and regions before deleting the stack.
    Type: String
  pEnableBlockPublicAcls:
    AllowedValues: ["true", "false"]
    Default: "true"
    Description: S3 Enable Block Public ACLs
    Type: String
  pEnableBlockPublicPolicy:
    AllowedValues: ["true", "false"]
    Default: "true"
    Description: S3 Enable Block Public Policy
    Type: String
  pEnableCISStandard:
    AllowedValues: ["true", "false"]
    Default: "false"
    Description: Indicates whether to enable the CIS AWS Foundations Benchmark Standard.
    Type: String
  pEnableDataEventsOnly:
    AllowedValues: ["true", "false"]
    Default: "true"
    Description: Only Enable Cloud Trail Data Events
    Type: String
  pEnableIgnorePublicAcls:
    AllowedValues: ["true", "false"]
    Default: "true"
    Description: S3 Enable Ignore Public ACLs
    Type: String
  pEnableLambdaDataEvents:
    AllowedValues: ["true", "false"]
    Default: "true"
    Description: Enable Cloud Trail Data Events for all Lambda functions
    Type: String
  pEnablePCIStandard:
    AllowedValues: ["true", "false"]
    Default: "false"
    Description: Indicates whether to enable the Payment Card Industry Data Security Standard (PCI DSS).
    Type: String
  pEnableRemediation:
    AllowedValues: [true, false]
    Default: false
    Description: Chose to enable auto-remediation on Security Groups that violate the rules in the template
    Type: String
  pEnableRestrictPublicBuckets:
    AllowedValues: ["true", "false"]
    Default: "true"
    Description: S3 Enable Restrict Public Buckets
    Type: String
  pEnableS3DataEvents:
    AllowedValues: ["true", "false"]
    Default: "true"
    Description: Enable Cloud Trail S3 Data Events for all buckets
    Type: String
  pEnableSecurityBestPracticesStandard:
    AllowedValues: ["true", "false"]
    Default: "true"
    Description: Indicates whether to enable the AWS Foundational Security Best Practices Standard.
    Type: String
  pExcludeAlternateContactAccountTags:
    AllowedPattern: "^$|.*"
    Default: ""
    Description:
      '(Optional) Resource Tags that denote an Account should be excluded from this solution in JSON format: [{"Key": "string", "Value": "string"},
      ... ]. For example, [{"Key": "exclude-alternate-contacts", "Value": "true"}].'
    Type: String
  pExcludeEC2DefaultEBSEncryptionTags:
    AllowedPattern: "^$|.*"
    Default: ""
    Description:
      '(Optional) Resource Tags that denote an Account should be excluded from this solution in JSON format: [{"Key": "string", "Value": "string"},
      ... ]. For example, [{"Key": "exclude-ec2-default-ebs-encryption", "Value": "true"}].'
    Type: String
  pExcludeS3BlockAccountPublicAccessTags:
    AllowedPattern: "^$|.*"
    Default: ""
    Description:
      '(Optional) Resource Tags that denote an Account should be excluded from this solution in JSON format: [{"Key": "string", "Value": "string"},
      ... ]. For example, [{"Key": "exclude-s3-block-account-public-access", "Value": "true"}].'
    Type: String
  pGuardDutyCustomerGovernedRegionsOnly:
    AllowedValues: ['true', 'false']
    Default: 'false'
    Description: Indicates whether to enable GuardDuty in the customer's Goverened Regions only. Example - Control Tower regions, or Common Prerequisites regions.
    Type: String
  pGuardDutyEnabledRegions:
    AllowedPattern: '^$|^([a-z0-9-]{1,64})$|^(([a-z0-9-]{1,64},)*[a-z0-9-]{1,64})$'
    ConstraintDescription:
      Only lowercase letters, numbers, and hyphens ('-') allowed. (e.g. us-east-1) Additional AWS regions can be provided, separated by commas. (e.g.
      us-east-1,ap-southeast-2)
    Default: ''
    Description:
      (Optional) Enabled regions (AWS regions, separated by commas).
    Type: String
      
  pFrequency:
    AllowedValues: [1hour, 3hours, 6hours, 12hours, 24hours]
    Default: 1hour
    Description: The frequency with which AWS Config delivers configuration snapshots.
    Type: String
  pGuarddutyEnabledForMoreThan48Hours:
    AllowedValues: ["true", "false"]
    Default: "false"
    Description: Has Guardduty been enabled in the Organization for more than 48 hours?
    Type: String
  pGuardDutyFindingPublishingFrequency:
    AllowedValues: [FIFTEEN_MINUTES, ONE_HOUR, SIX_HOURS]
    Default: FIFTEEN_MINUTES
    Description: Finding publishing frequency
    Type: String
  pGuardDutyOrgDeliveryBucketPrefix:
    AllowedPattern: "^$|^[0-9a-zA-Z]+([0-9a-zA-Z-]*[0-9a-zA-Z])*$"
    ConstraintDescription: S3 bucket name can include numbers, lowercase letters, uppercase letters, and hyphens (-). It cannot start or end with a hyphen (-).
    Default: sra-guardduty-org-delivery
    Description: GuardDuty Delivery S3 bucket prefix. The account and region will get added to the end. e.g. sra-guardduty-delivery-123456789012-us-east-1
    Type: String
  pGuardDutyOrgDeliveryKeyAlias:
    Default: sra-guardduty-org-delivery-key
    Description: GuardDuty Delivery KMS Key Alias
    Type: String
  pHardExpiry:
    AllowedValues: ["true", "false"]
    Default: "false"
    Description: "You can prevent IAM users from choosing a new password after their current password has expired."
    Type: String
  pIncludeGlobalResourceTypes:
    AllowedValues: ["true", "false"]
    Default: "true"
    Description: Indicates whether AWS Config records all supported global resource types.
    Type: String
  pInternalNetCIDR:
    AllowedPattern: '^([0-9]{1,3}\.){3}[0-9]{1,3}(\/([0-9]|[1-2][0-9]|3[0-2]))?$'
    ConstraintDescription: CIDR block parameter must be in the form x.x.x.x/16-28
    Default: 192.168.1.0/24
    Description:
      The CIDR block for the Internal Network (include both VPCs and On-Prem if using VPN/DirectConnect) - This is used to detect rules that don't
      align with the IP Space. Use CIDR Format. Example 192.168.1.0/24
    Type: String
  pKmsKeyArn:
    AllowedPattern: '^$|^arn:(aws[a-zA-Z-]*)?:kms:[a-z0-9-]+:\d{12}:key\/[a-f0-9]{8}-[a-f0-9]{4}-[a-f0-9]{4}-[a-f0-9]{4}-[a-f0-9]{12}$'
    ConstraintDescription: Key ARN example - arn:aws:kms:us-east-2:111122223333:key/1234abcd-12ab-34cd-56ef-1234567890ab
    Default: ""
    Description:
      (Optional) KMS key ARN to use for encrypting the AWS Config configuration snapshots and history files when storing in the S3 bucket in the Log
      Archive account. If empty, snapshots and history files will be encrypted based on the Default Encryption setting of the S3 bucket.
    Type: String
  pLambdaLogGroupKmsKey:
    AllowedPattern: '^$|^arn:(aws[a-zA-Z-]*){1}:kms:[a-z0-9-]+:\d{12}:key\/[a-f0-9]{8}-[a-f0-9]{4}-[a-f0-9]{4}-[a-f0-9]{4}-[a-f0-9]{12}$'
    ConstraintDescription: "Key ARN example:  arn:aws:kms:us-east-2:111122223333:key/1234abcd-12ab-34cd-56ef-1234567890ab"
    Default: ""
    Description:
      (Optional) KMS Key ARN to use for encrypting the Lambda logs data. If empty, encryption is enabled with CloudWatch Logs managing the server-side
      encryption keys.
    Type: String
  pLambdaLogGroupRetention:
    AllowedValues:
      [
        1,
        3,
        5,
        7,
        14,
        30,
        60,
        90,
        120,
        150,
        180,
        365,
        400,
        545,
        731,
        1827,
        3653,
      ]
    Default: 14
    Description: Specifies the number of days you want to retain log events
    Type: String
  pLambdaLogLevel:
    AllowedValues: [INFO, ERROR, DEBUG]
    Default: INFO
    Description: Lambda Function Logging Level
    Type: String
  pMacieFindingPublishingFrequency:
    AllowedValues: [FIFTEEN_MINUTES, ONE_HOUR, SIX_HOURS]
    Default: FIFTEEN_MINUTES
    Description: Finding publishing frequency
    Type: String
  pMacieOrgDeliveryBucketPrefix:
    AllowedPattern: "^$|^[0-9a-zA-Z]+([0-9a-zA-Z-]*[0-9a-zA-Z])*$"
    ConstraintDescription: S3 bucket name can include numbers, lowercase letters, uppercase letters, and hyphens (-). It cannot start or end with a hyphen (-).
    Default: sra-macie-org-delivery
    Description: Macie Delivery S3 bucket prefix. The account and region will get added to the end. e.g. macie-delivery-123456789012-us-east-1
    Type: String
  pMacieOrgDeliveryKeyAlias:
    AllowedPattern: "^[a-zA-Z0-9/_-]+$"
    ConstraintDescription: The alias must be string of 1-256 characters. It can contain only alphanumeric characters, forward slashes (/), underscores (_), and dashes (-).
    Default: sra-macie-org-delivery-key
    Description: Macie Delivery KMS Key Alias
    Type: String
  pMaxPasswordAge:
    ConstraintDescription: Must be in the range [1-1095]
    Default: 90
    Description: You can set IAM user passwords to be valid for only the specified number of days.
    MaxValue: 1095
    MinValue: 1
    Type: Number
  pMinimumPasswordLength:
    ConstraintDescription: Must be in the range [6-128]
    Default: 14
    Description: You can specify the minimum number of characters allowed in an IAM user password.
    MaxValue: 128
    MinValue: 6
    Type: Number
  pEnableNISTStandard:
    AllowedValues: ["true", "false"]
    Default: "false"
    Description: Indicates whether to enable the National Institute of Standards and Technology (NIST) SP 800-53 Rev. 5.
    Type: String
  pNISTStandardVersion:
    AllowedValues: [5.0.0]
    Default: 5.0.0
    Description: NIST Standard Version
    Type: String
  pOperationsContactAction:
    AllowedValues: ["add", "delete", "ignore"]
    Default: add
    Description: Indicates whether to add, delete, or ignore the Operations alternate contact.
    Type: String
  pOperationsEmail:
    AllowedPattern: '^$|^([a-zA-Z0-9_.+-]+@[a-zA-Z0-9-]+\.[a-zA-Z0-9-.]+)$'
    ConstraintDescription: Email Validation as per RFC2822 standards.
    Default: ""
    Description:
      (Optional) Email Address for Operations alternate contact. If 'Operations Alternate Contact Action' parameter is set to 'add', then this
      parameter becomes required.
    Type: String
  pOperationsName:
    AllowedPattern: '^(?![&<>\\%|]).*$'
    ConstraintDescription: All characters allowed except '&<>\%|'
    Default: ""
    Description:
      (Optional) Full Name for Operations alternate contact. If 'Operations Alternate Contact Action' parameter is set to 'add', then this parameter
      becomes required.
    Type: String
  pOperationsPhone:
    AllowedPattern: '^$|^[\s0-9()+-]+$'
    ConstraintDescription: Must be numbers, special characters [()+-], and/or whitespace
    Default: ""
    Description:
      (Optional) Phone Number for Operations alternate contact. If 'Operations Alternate Contact Action' parameter is set to 'add', then this
      parameter becomes required.
    Type: String
  pOperationsTitle:
    AllowedPattern: '^(?![&<>\\%|]).*$'
    ConstraintDescription: All characters allowed except '&<>\%|'
    Default: ""
    Description:
      (Optional) Title for Operations alternate contact. If 'Operations Alternate Contact Action' parameter is set to 'add', then this parameter
      becomes required.
    Type: String
  pOrganizationAccessAnalyzerName:
    Default: sra-organization-access-analyzer
    Description: Organization Access Analyzer Name
    Type: String
  pOrganizationCloudTrailKeyAlias:
    Default: sra-cloudtrail-org-key
    Description: Organization CloudTrail KMS Key Alias
    Type: String
  pPasswordReusePrevention:
    ConstraintDescription: Must be in the range [1-24]
    Default: 24
    Description: You can prevent IAM users from reusing a specified number of previous passwords.
    MaxValue: 24
    MinValue: 1
    Type: Number
  pRegionLinkingMode:
    AllowedValues: [SPECIFIED_REGIONS, ALL_REGIONS]
    Default: SPECIFIED_REGIONS
    Description:
      Indicates whether to aggregate findings from all of the available Regions in the current partition. Also determines whether to automatically
      aggregate findings from new Regions as Security Hub supports them and you opt into them.
    Type: String
  pRequireLowercaseCharacters:
    AllowedValues: ["true", "false"]
    Default: "true"
    Description: You can require that IAM user passwords contain at least one lowercase character from the ISO basic Latin alphabet (a to z).
    Type: String
  pRequireNumbers:
    AllowedValues: ["true", "false"]
    Default: "true"
    Description: You can require that IAM user passwords contain at least one numeric character (0 to 9).
    Type: String
  pRequireSymbols:
    AllowedValues: ["true", "false"]
    Default: "true"
    Description:
      "You can require that IAM user passwords contain at least one of the following non-alphanumeric characters: ! @ # $ % ^ & * ( ) _ + - = [ ] {} |
      '"
    Type: String
  pRequireUppercaseCharacters:
    AllowedValues: ["true", "false"]
    Default: "true"
    Description: You can require that IAM user passwords contain at least one uppercase character from the ISO basic Latin alphabet (A to Z).
    Type: String
  pResourceTypes:
    AllowedPattern: "^$|^([0-9a-zA-Z]+::[0-9a-zA-Z]+::[0-9a-zA-Z]+)$|^(([0-9a-zA-Z]+::[0-9a-zA-Z]+::[0-9a-zA-Z]+(,|, ))*[0-9a-zA-Z]+::[0-9a-zA-Z]+::[0-9a-zA-Z]+)$"
    Default: ""
    Description:
      (Optional) A list of valid AWS resource types to include in this recording group. Eg. AWS::CloudTrail::Trail. If 'All Supported' parameter is
      set to 'false', then this parameter becomes required.
    Type: String
  pSRAAlarmEmail:
    Description: (Optional) Email address for receiving SRA alarms
    Type: String
  pCreateAWSControlTowerExecutionRole:
    AllowedValues: ["true", "false"]
    Default: "true"
    Description: Indicates whether the AWS Control Tower Execution role should be created.
    Type: String
  pSecurityContactAction:
    AllowedValues: ["add", "delete", "ignore"]
    Default: add
    Description: Indicates whether to add, delete, or ignore the Security alternate contact.
    Type: String
  pSecurityEmail:
    AllowedPattern: '^$|^([a-zA-Z0-9_.+-]+@[a-zA-Z0-9-]+\.[a-zA-Z0-9-.]+)$'
    ConstraintDescription: Email Validation as per RFC2822 standards.
    Default: ""
    Description:
      (Optional) Email Address for Security alternate contact. If 'Security Alternate Contact Action' parameter is set to 'add', then this parameter
      becomes required.
    Type: String
  pSecurityName:
    AllowedPattern: '^(?![&<>\\%|]).*$'
    ConstraintDescription: All characters allowed except '&<>\%|'
    Default: ""
    Description:
      (Optional) Full Name for Security alternate contact. If 'Security Alternate Contact Action' parameter is set to 'add', then this parameter
      becomes required.
    Type: String
  pSecurityPhone:
    AllowedPattern: '^$|^[\s0-9()+-]+$'
    ConstraintDescription: Must be numbers, special characters [()+-], and/or whitespace
    Default: ""
    Description:
      (Optional) Phone Number for Security alternate contact. If 'Security Alternate Contact Action' parameter is set to 'add', then this parameter
      becomes required.
    Type: String
  pSecurityTitle:
    AllowedPattern: '^(?![&<>\\%|]).*$'
    ConstraintDescription: All characters allowed except '&<>\%|'
    Default: ""
    Description:
      (Optional) Title for Security alternate contact. If 'Security Alternate Contact Action' parameter is set to 'add', then this parameter becomes
      required.
    Type: String
  pVPCCidrBlock:
    AllowedPattern: '^$|^([0-9]{1,3}\.){3}[0-9]{1,3}(\/([0-9]|[1-2][0-9]|3[0-2]))?$'
    ConstraintDescription: CIDR block parameter must be in the form x.x.x.x/16-28
    Default: 10.0.0.0/28
    Description: VPC CIDR Block to use for the new VPC. Only used if Create VPC is true.
    Type: String
  pVpcId:
    AllowedPattern: "^$|^vpc-[0-9a-f]{17}$"
    ConstraintDescription: Must have a prefix of "vpc-". Followed by 17 characters (numbers, letters "a-f")
    Default: ""
    Description: (Optional) Existing VPC ID for the Firewall Manager Security Groups. Required if Create VPC For Security Group is "false".
    Type: String

  pDeployShieldSolution:
    AllowedValues: ["Yes", "No"]
    Default: "No"
    Description: Deploy the AWS Shield Advanced solution.
    Type: String
  pConfigureDRTTeamAccess:
    AllowedValues: ["true", "false"]
    Default: "true"
    Description: Allow the DDOS response team access to the AWS account(s)
    Type: String
  pResourcesToProtect:
    Description:
      Enables AWS Shield Advanced for a specific AWS resource. The resource can be an Amazon CloudFront distribution, Elastic Load Balancing load
      balancer, Elastic IP Address, or an Amazon Route 53 hosted zone.
    Type: CommaDelimitedList
    Default: "arn:aws:cloudfront::111111111111:distribution/ABCDEFGHIJKLMN"
  pShieldAccountsToProtect:
    AllowedPattern: '^(ALL|(\d{12})(,(\d{12}))*?)$'
    ConstraintDescription: 'Enter "ALL" or a comma-separated list of AWS account numbers without spaces, e.g., "123456789012,234567890123"'
    Description:
      Accounts to enable shield advanced. Choose ALL to enable for all accounts in your AWS Organization to choose the accounts enter a comma
      seperated list of the AWS Account numbers
    Type: CommaDelimitedList
    Default: "111111111111"
  pShieldDRTRoleName:
    AllowedValues: ["DRT-Access-Role"]
    Default: "DRT-Access-Role"
    ConstraintDescription: "Enter a valid IAM role name (1-64 characters), using only alphanumeric characters and allowed special characters: +=,.@_-"
    Description: Name of the IAM role to create and grant access to the DRT
    Type: String
  pShieldAutoRenew:
    AllowedValues: ["ENABLED", "DISABLED"]
    Default: "ENABLED"
    Description: Determines if Shield Advanced subscription is Auto Renewed
    Type: String
  pShieldDRTLogBuckets:
    AllowedPattern: "^((?!xn--)(?!.*-s3alias$)[a-z0-9][a-z0-9-]{1,61}[a-z0-9])$"
    ConstraintDescription: 'A comma-separated list of AWS S3 buckets without spaces to give the DRT Team access to e.g., "samplebucket1,samplebucket2"'
    Description: A list of up to 10 S3 bucket names per account to give the DDOS Response team access to flow logs
    Type: CommaDelimitedList
    Default: "samplebucket1"
  pShieldWarning:
    AllowedValues: ["Accept", "Reject"]
    Default: "Reject"
    Description: Disclaimer Shield Advanced requires a 1 year commitment and cost $3000 per month. For details see https://aws.amazon.com/shield/pricing/
    Type: String
  pProtectionGroup0AccountId:
    AllowedPattern: '^$|^\d{12}$'
    ConstraintDescription: 12 digit AWS Account Number
    Default: ""
    Description: The 12 digit account number where the protection group is to be created
    Type: String
  pProtectionGroup0Id:
    AllowedPattern: "^[a-zA-Z0-9]{0,64}$|^$"
    ConstraintDescription: A valid name using alphanumeric characters
    Default: ""
    Description: The name of the protection group
    Type: String
  pProtectionGroup0Aggregation:
    AllowedValues: ["SUM", "MEAN", "MAX", ""]
    Default: ""
    Description: Defines how Shield combines resource data for the group in order to detect, mitigate, and report events.
    Type: String
  pProtectionGroup0Pattern:
    AllowedValues: [ALL, ARBITRARY, BY_RESOURCE_TYPE, ""]
    Default: ""
    Description: The criteria to use to choose the protected resources for inclusion in the group. You can include all resources that have protections, provide a list of resource Amazon Resource Names (ARNs), or include all resources of a specified resource type.
    Type: String
  pProtectionGroup0ResourceType:
    AllowedValues:
      [
        CLOUDFRONT_DISTRIBUTION,
        ROUTE_53_HOSTED_ZONE,
        ELASTIC_IP_ALLOCATION,
        CLASSIC_LOAD_BALANCER,
        APPLICATION_LOAD_BALANCER,
        GLOBAL_ACCELERATOR,
        "",
      ]
    Default: ""
    Description: The resource type to include in the protection group. All protected resources of this type are included in the protection group. Newly protected resources of this type are automatically added to the group. You must set this when you set Pattern to BY_RESOURCE_TYPE and you must not set it for any other Pattern setting.
    Type: String
  pProtectionGroup0Members:
    AllowedPattern: "^arn:aws:.*$|^$"
    ConstraintDescription: List of ARNs of resources to include in the protection group. You must set this when you set Pattern to ARBITRARY and you must not set it for any other Pattern setting.
    Default: ""
    Description: The Amazon Resource Names (ARNs) of the resources to include in the protection group. You must set this when you set Pattern to ARBITRARY and you must not set it for any other Pattern setting.
    Type: CommaDelimitedList
  pProtectionGroup1AccountId:
    AllowedPattern: '^$|^\d{12}$'
    ConstraintDescription: 12 digit AWS Account Number
    Default: ""
    Description: The 12 digit account number where the protection group is to be created
    Type: String
  pProtectionGroup1Id:
    AllowedPattern: "^[a-zA-Z0-9]{0,64}$|^$"
    ConstraintDescription: A valid name using alphanumeric characters
    Default: ""
    Description: The name of the protection group
    Type: String
  pProtectionGroup1Aggregation:
    AllowedValues: ["SUM", "MEAN", "MAX", ""]
    Default: ""
    Description: Defines how Shield combines resource data for the group in order to detect, mitigate, and report events.
    Type: String
  pProtectionGroup1Pattern:
    AllowedValues: [ALL, ARBITRARY, BY_RESOURCE_TYPE, ""]
    Default: ""
    Description: The criteria to use to choose the protected resources for inclusion in the group. You can include all resources that have protections, provide a list of resource Amazon Resource Names (ARNs), or include all resources of a specified resource type.
    Type: String
  pProtectionGroup1ResourceType:
    AllowedValues:
      [
        CLOUDFRONT_DISTRIBUTION,
        ROUTE_53_HOSTED_ZONE,
        ELASTIC_IP_ALLOCATION,
        CLASSIC_LOAD_BALANCER,
        APPLICATION_LOAD_BALANCER,
        GLOBAL_ACCELERATOR,
        "",
      ]
    Default: ""
    Description: The resource type to include in the protection group. All protected resources of this type are included in the protection group. Newly protected resources of this type are automatically added to the group. You must set this when you set Pattern to BY_RESOURCE_TYPE and you must not set it for any other Pattern setting.
    Type: String
  pProtectionGroup1Members:
    AllowedPattern: "^arn:aws:.*$|^$"
    ConstraintDescription: Must be a valid arn or list of arns
    Default: ""
    Description: The Amazon Resource Names (ARNs) of the resources to include in the protection group. You must set this when you set Pattern to ARBITRARY and you must not set it for any other Pattern setting.
    Type: CommaDelimitedList
  pProtectionGroup2AccountId:
    AllowedPattern: '^$|^\d{12}$'
    ConstraintDescription: 12 digit AWS Account Number
    Default: ""
    Description: The 12 digit account number where the protection group is to be created
    Type: String
  pProtectionGroup2Id:
    AllowedPattern: "^[a-zA-Z0-9]{0,64}$|^$"
    ConstraintDescription: A valid name using alphanumeric characters
    Default: ""
    Description: The name of the protection group
    Type: String
  pProtectionGroup2Aggregation:
    AllowedValues: ["SUM", "MEAN", "MAX", ""]
    Default: ""
    Description: Defines how Shield combines resource data for the group in order to detect, mitigate, and report events.
    Type: String
  pProtectionGroup2Pattern:
    AllowedValues: [ALL, ARBITRARY, BY_RESOURCE_TYPE, ""]
    Default: ""
    Description: The criteria to use to choose the protected resources for inclusion in the group. You can include all resources that have protections, provide a list of resource Amazon Resource Names (ARNs), or include all resources of a specified resource type.
    Type: String
  pProtectionGroup2ResourceType:
    AllowedValues:
      [
        CLOUDFRONT_DISTRIBUTION,
        ROUTE_53_HOSTED_ZONE,
        ELASTIC_IP_ALLOCATION,
        CLASSIC_LOAD_BALANCER,
        APPLICATION_LOAD_BALANCER,
        GLOBAL_ACCELERATOR,
        "",
      ]
    Default: ""
    Description: The resource type to include in the protection group. All protected resources of this type are included in the protection group. Newly protected resources of this type are automatically added to the group. You must set this when you set Pattern to BY_RESOURCE_TYPE and you must not set it for any other Pattern setting.
    Type: String
  pProtectionGroup2Members:
    AllowedPattern: "^arn:aws:.*$|^$"
    ConstraintDescription: Must be a valid arn or list of arns
    Default: ""
    Description: The Amazon Resource Names (ARNs) of the resources to include in the protection group. You must set this when you set Pattern to ARBITRARY and you must not set it for any other Pattern setting.
    Type: CommaDelimitedList
  pProtectionGroup3AccountId:
    AllowedPattern: '^$|^\d{12}$'
    ConstraintDescription: 12 digit AWS Account Number
    Default: ""
    Description: The 12 digit account number where the protection group is to be created
    Type: String
  pProtectionGroup3Id:
    AllowedPattern: "^[a-zA-Z0-9]{0,64}$|^$"
    ConstraintDescription: A valid name using alphanumeric characters
    Default: ""
    Description: The name of the protection group
    Type: String
  pProtectionGroup3Aggregation:
    AllowedValues: ["SUM", "MEAN", "MAX", ""]
    Default: ""
    Description: Defines how Shield combines resource data for the group in order to detect, mitigate, and report events.
    Type: String
  pProtectionGroup3Pattern:
    AllowedValues: [ALL, ARBITRARY, BY_RESOURCE_TYPE, ""]
    Default: ""
    Description: The criteria to use to choose the protected resources for inclusion in the group. You can include all resources that have protections, provide a list of resource Amazon Resource Names (ARNs), or include all resources of a specified resource type.
    Type: String
  pProtectionGroup3ResourceType:
    AllowedValues:
      [
        CLOUDFRONT_DISTRIBUTION,
        ROUTE_53_HOSTED_ZONE,
        ELASTIC_IP_ALLOCATION,
        CLASSIC_LOAD_BALANCER,
        APPLICATION_LOAD_BALANCER,
        GLOBAL_ACCELERATOR,
        "",
      ]
    Default: ""
    Description: The resource type to include in the protection group. All protected resources of this type are included in the protection group. Newly protected resources of this type are automatically added to the group. You must set this when you set Pattern to BY_RESOURCE_TYPE and you must not set it for any other Pattern setting.
    Type: String
  pProtectionGroup3Members:
    AllowedPattern: "^arn:aws:.*$|^$"
    ConstraintDescription: Must be a valid arn or list of arns
    Default: ""
    Description: The Amazon Resource Names (ARNs) of the resources to include in the protection group. You must set this when you set Pattern to ARBITRARY and you must not set it for any other Pattern setting.
    Type: CommaDelimitedList
  pProtectionGroup4AccountId:
    AllowedPattern: '^$|^\d{12}$'
    ConstraintDescription: 12 digit AWS Account Number
    Default: ""
    Description: The 12 digit account number where the protection group is to be created
    Type: String
  pProtectionGroup4Id:
    AllowedPattern: "^[a-zA-Z0-9]{0,64}$|^$"
    ConstraintDescription: A valid name using alphanumeric characters
    Default: ""
    Description: The name of the protection group
    Type: String
  pProtectionGroup4Aggregation:
    AllowedValues: ["SUM", "MEAN", "MAX", ""]
    Default: ""
    Description: Defines how Shield combines resource data for the group in order to detect, mitigate, and report events.
    Type: String
  pProtectionGroup4Pattern:
    AllowedValues: [ALL, ARBITRARY, BY_RESOURCE_TYPE, ""]
    Default: ""
    Description: The criteria to use to choose the protected resources for inclusion in the group. You can include all resources that have protections, provide a list of resource Amazon Resource Names (ARNs), or include all resources of a specified resource type.
    Type: String
  pProtectionGroup4ResourceType:
    AllowedValues:
      [
        CLOUDFRONT_DISTRIBUTION,
        ROUTE_53_HOSTED_ZONE,
        ELASTIC_IP_ALLOCATION,
        CLASSIC_LOAD_BALANCER,
        APPLICATION_LOAD_BALANCER,
        GLOBAL_ACCELERATOR,
        "",
      ]
    Default: ""
    Description: The resource type to include in the protection group. All protected resources of this type are included in the protection group. Newly protected resources of this type are automatically added to the group. You must set this when you set Pattern to BY_RESOURCE_TYPE and you must not set it for any other Pattern setting.
    Type: String
  pProtectionGroup4Members:
    AllowedPattern: "^arn:aws:.*$|^$"
    ConstraintDescription: Must be a valid arn or list of arns
    Default: ""
    Description: The Amazon Resource Names (ARNs) of the resources to include in the protection group. You must set this when you set Pattern to ARBITRARY and you must not set it for any other Pattern setting.
    Type: CommaDelimitedList
  pShieldEnableProactiveEngagement:
    AllowedValues: ["true", "false"]
    Default: "false"
    Description: Enable Shield Advanced Proactive Engagement
    Type: String
  pShieldProactiveEngagementEmail:
    AllowedPattern: '^$|^[a-zA-Z0-9_.+-]+@[a-zA-Z0-9-]+\.[a-zA-Z0-9-.]+$|^$'
    ConstraintDescription: Must be a valid email address
    Default: ""
    Description: Shield Advanced Proactive Engagement Email Address
    Type: String
  pShieldProactiveEngagementPhoneNumber:
    AllowedPattern: "^$|^[+][1-9][0-9]{1,14}$|^$"
    ConstraintDescription: Must be a valid phone number
    Default: ""
    Description: "Shield Advanced Proactive Engagement Phone Number (ex: +15555555555)"
    Type: String
  pShieldProactiveEngagementNotes:
    AllowedPattern: "^$|^[a-zA-Z0-9_ ]+$|^$"
    ConstraintDescription: Must be a valid string
    Default: ""
    Description: Shield Advanced Proactive Engagement Notes
    Type: String

  pDeployPatchMgrSolution:
    AllowedValues: ["Yes", "No"]
    Default: "No"
    Description: Deploy the Patch Manager solution.
    Type: String
  pPatchMgmtRoleName:
    AllowedValues: ["sra-patch-mgmt-configuration"]
    Default: "sra-patch-mgmt-configuration"
    Description: Patch Management Role Name
    Type: String
  pPatchMgmtMaintWindowName:
    Description: Patch Management Maintenance Window Name
    Default: Update_SSM
    Type: String
  pPatchMgmtMaintWindowDesc:
    Description: Patch Management Maintenance Window Description
    Default: Maintenance Window update the SSM Agent on managed Instances
    Type: String
  pPatchMgmtMaintWindowSchedule:
    Description: Patch Management Maintenance Window Description
    Default: "cron(0 0 1 ? * THU *)"
    Type: String
  pPatchMgmtMaintWindowDuration:
    Description: Patch Management Maintenance Window Duration
    Default: 6
    Type: Number
  pPatchMgmtMaintWindowCutoff:
    Description: Patch Management Maintenance Window Cutoff
    Default: 1
    Type: Number
  pPatchMgmtMaintWindowTZ:
    Description: Patch Management Maintenance Window Timezone
    Default: America/New_York
    Type: String
  pPatchMgmtTaskName:
    Description: Patch Management Task Name
    Type: String
    Default: Update_SSMAgent
  pPatchMgmtTaskDesc:
    Description: Patch Management Task Description
    Default: Task to update SSM Agent
    Type: String
  pPatchMgmtTaskRunCmd:
    Description: Patch Management Task Run Command
    Default: AWS-UpdateSSMAgent
    Type: String
  pPatchMgmtTargetName:
    Description: Patch Management Target Name
    Default: AWS-UpdateSSMAgent
    Type: String
  pPatchMgmtTargetDesc:
    Description: Patch Management Target Description
    Default: Maintenance Window to update SSM Agent
    Type: String
  pPatchMgmtTargetValue1:
    Description: Patch Management Target Value 1
    Default: Linux
    Type: String
  pPatchMgmtTargetValue2:
    Description: Patch Management Target Value 2
    Default: Windows
    Type: String
  # pAuditAccountId:
  #   Description: SSM Parameter for AWS Account ID of the Control Tower account to delegate administration.
  #   Default: /sra/control-tower/audit-account-id
  #   Type: AWS::SSM::Parameter::Value<String>

  pCommonPrerequisitesRegionsOnly:
    AllowedValues: ["true", "false"]
    Default: "true"
    Description: Only enable in the customer regions specified in Common Prerequisites solution
    Type: String
  pRecorderName:
    AllowedPattern: '^([\w.-]{1,900})$|^(\/[\w.-]{1,900})*[\w.-]{1,900}$'
    ConstraintDescription: Must be alphanumeric or special characters [., _, -]. In addition, the slash character ( / ) used to delineate hierarchies in parameter names.
    Default: sra-ConfigRecorder
    Description: Config recorder name
    Type: String
  pDeliveryChannelName:
    AllowedPattern: '^([\w.-]{1,900})$|^(\/[\w.-]{1,900})*[\w.-]{1,900}$'
    ConstraintDescription: Must be alphanumeric or special characters [., _, -]. In addition, the slash character ( / ) used to delineate hierarchies in parameter names.
    Default: sra-config-s3-delivery
    Description: Config delivery channel name
    Type: String
  pConfigOrgDeliveryBucketPrefix:
    AllowedPattern: "^$|^[0-9a-zA-Z]+([0-9a-zA-Z-]*[0-9a-zA-Z])*$"
    ConstraintDescription: S3 bucket name can include numbers, lowercase letters, uppercase letters, and hyphens (-). It cannot start or end with a hyphen (-).
    Default: sra-config-org-delivery
    Description: Config Delivery S3 bucket prefix. The account and region will get added to the end. e.g. sra-config-delivery-123456789012-us-east-1
    Type: String
  pConfigOrgDeliveryKeyAlias:
    Default: sra-config-org-delivery-key
    Description: Config Delivery KMS Key Alias
    Type: String
  pConfigTopicName:
    AllowedPattern: '^[\w+=,.@-]{1,64}$'
    Default: sra-ConfigNotifications
    Description: Configuration Notification SNS Topic in Audit Account that AWS Config delivers notifications to.
    Type: String
  pSubscribeToConfigurationTopic:
    AllowedValues: [true, false]
    Default: false
    Description: Indicates whether ConfigurationEmail will be subscribed to the Configuration Notification SNS Topic.
    Type: String
  pConfigurationEmail:
    AllowedPattern: '^$|^([a-zA-Z0-9_.+-]+@[a-zA-Z0-9-]+\.[a-zA-Z0-9-.]+)$'
    ConstraintDescription: Email Validation as per RFC2822 standards.
    Description: Email for receiving all AWS configuration events
    Default: ""
    Type: "String"
  pConfigOrgSnsKeyAlias:
    Default: sra-config-org-sns-key
    Description: Config SNS KMS Key Alias
    Type: String
  pAggregatorName:
    AllowedPattern: '^[\w\-]+'
    ConstraintDescription: Max 256 alphanumeric characters.
    Default: sra-config-aggregator-org
    MaxLength: 256
    MinLength: 1
    Type: String
  pAggregatorRoleName:
    AllowedPattern: '^[\w+=,.@-]{1,64}$'
    ConstraintDescription: Max 64 alphanumeric characters. Also special characters supported [+, =, ., @, -].
    Default: sra-config-aggregator-org
    Type: String
  pRegisterDelegatedAdminAccount:
    AllowedValues: ["Yes", "No"]
    Default: "Yes"
    Description: Register a delegated administrator account using the Common Register Delegated Administrator solution.
    Type: String
  pConfigEnabledRegions:
    AllowedPattern: "^$|^([a-z0-9-]{1,64})$|^(([a-z0-9-]{1,64},)*[a-z0-9-]{1,64})$"
    ConstraintDescription:
      Only lowercase letters, numbers, and hyphens ('-') allowed. (e.g. us-east-1) Additional AWS regions can be provided, separated by commas. (e.g.
      us-east-1,ap-southeast-2)
    Default: ""
    Description:
      (Optional) Enabled regions (AWS regions, separated by commas). If 'Common Prerequisites Regions Only' parameter is set to 'false', then this
      parameter becomes required.
    Type: String

Rules:
  BillingContactValidation:
    RuleCondition: !And
      - !Equals [!Ref pDeployAccountAlternateContactsSolution, "Yes"]
      - !Equals [!Ref pBillingContactAction, "add"]
    Assertions:
      - Assert: !And
          - !Not [!Equals [!Ref pBillingName, ""]]
          - !Not [!Equals [!Ref pBillingTitle, ""]]
          - !Not [!Equals [!Ref pBillingEmail, ""]]
          - !Not [!Equals [!Ref pBillingPhone, ""]]
        AssertDescription:
          "'Billing Full Name', 'Billing Title', 'Billing Email' and 'Billing Phone' parameters are required if the 'Billing Alternate Contact Action'
          parameter is set to 'add'."
  DeployConfigConformancePackSolutionValidation:
    RuleCondition: !Equals [!Ref pDeployConfigConformancePackSolution, "Yes"]
    Assertions:
      - Assert: !Or
          - !Equals [!Ref pDeployConfigManagementSolution, "Yes"]
          - !Equals [!Ref pDeployConfigManagementSolution, "Already Deployed"]
          - !Equals [!Ref pDeployConfigSolution, "Yes"]
        AssertDescription:
          "'Deploy the AWS Config Management Solution' parameter must be set to 'Yes' or 'Already Deployed', if the 'Deploy the AWS Config Conformance
          Pack Solution' parameter is set to 'Yes'."
  DeploySecurityHubSolutionValidation:
    RuleCondition: !Equals [!Ref pDeploySecurityHubSolution, "Yes"]
    Assertions:
      - Assert: !Or
          - !Equals [!Ref pDeployConfigManagementSolution, "Yes"]
          - !Equals [!Ref pDeployConfigManagementSolution, "Already Deployed"]
          - !Equals [!Ref pDeployConfigSolution, "Yes"]
        AssertDescription:
          "'Deploy the AWS Config Management Solution' parameter must be set to 'Yes' or 'Already Deployed', if the 'Deploy the Security Hub Solution'
          parameter is set to 'Yes'."
  OperationsContactValidation:
    RuleCondition: !And
      - !Equals [!Ref pDeployAccountAlternateContactsSolution, "Yes"]
      - !Equals [!Ref pOperationsContactAction, "add"]
    Assertions:
      - Assert: !And
          - !Not [!Equals [!Ref pOperationsName, ""]]
          - !Not [!Equals [!Ref pOperationsTitle, ""]]
          - !Not [!Equals [!Ref pOperationsEmail, ""]]
          - !Not [!Equals [!Ref pOperationsPhone, ""]]
        AssertDescription:
          "'Operations Full Name', 'Operations Title', 'Operations Email' and 'Operations Phone' parameters are required if the 'Operations Alternate
          Contact Action' parameter is set to 'add'."
  SecurityContactValidation:
    RuleCondition: !And
      - !Equals [!Ref pDeployAccountAlternateContactsSolution, "Yes"]
      - !Equals [!Ref pSecurityContactAction, "add"]
    Assertions:
      - Assert: !And
          - !Not [!Equals [!Ref pSecurityName, ""]]
          - !Not [!Equals [!Ref pSecurityTitle, ""]]
          - !Not [!Equals [!Ref pSecurityEmail, ""]]
          - !Not [!Equals [!Ref pSecurityPhone, ""]]
        AssertDescription:
          "'Security Full Name', 'Security Title', 'Security Email' and 'Security Phone' parameters are required if the 'Security Alternate Contact
          Action' parameter is set to 'add'."
  EnabledRegionValidation:
    RuleCondition: !Equals [!Ref pCommonPrerequisitesRegionsOnly, "false"]
    Assertions:
      - Assert: !Not [!Equals [!Ref pConfigEnabledRegions, ""]]
        AssertDescription: "'Enabled Regions' parameter has to have a value if 'Common Prerequisites Regions Only' parameter is set to 'false'."
  ResourceTypesValidation:
    RuleCondition: !Equals [!Ref pAllSupported, "false"]
    Assertions:
      - AssertDescription: "'Resource Types' parameter is required if 'All Supported' parameter is set to 'false'."
<<<<<<< HEAD
        Assert: !Not [!Equals [!Ref pResourceTypes, ""]]
=======
        Assert: !Not [!Equals [!Ref pResourceTypes, '']]
  CheckGuardDutyRuntimeEnabled:
    RuleCondition: !Equals [!Ref pEnableRuntimeMonitoring, 'false']
    Assertions:
      - Assert: !Not [!Equals [!Ref pEnableEksAddonManagement, 'true']]
        AssertDescription: "'Enable EKS Addon Management' requires Guardduty Runtime Monitoring to be enabled"
      - Assert: !Not [!Equals [!Ref pEnableEcsFargateAgentManagement, 'true']]
        AssertDescription: "'Enable Ecs Fargate Agent Management' requires Guardduty Runtime Monitoring to be enabled"
      - Assert: !Not [!Equals [!Ref pEnableEc2AgentManagement, 'true']]
        AssertDescription: "'Enable Ec2 Agent Management' requires Guardduty Runtime Monitoring to be enabled"
>>>>>>> aa58485a

Conditions:
  cUsingKmsKey: !Not [!Equals [!Ref pLambdaLogGroupKmsKey, ""]]
  cUseGraviton: !Or
    - !Equals [!Ref "AWS::Region", ap-northeast-1]
    - !Equals [!Ref "AWS::Region", ap-south-1]
    - !Equals [!Ref "AWS::Region", ap-southeast-1]
    - !Equals [!Ref "AWS::Region", ap-southeast-2]
    - !Equals [!Ref "AWS::Region", eu-central-1]
    - !Equals [!Ref "AWS::Region", eu-west-1]
    - !Equals [!Ref "AWS::Region", eu-west-2]
    - !Equals [!Ref "AWS::Region", us-east-1]
    - !Equals [!Ref "AWS::Region", us-east-2]
    - !Equals [!Ref "AWS::Region", us-west-2]

  cDeployInspectorSolution: !Equals [!Ref pDeployInspectorSolution, "Yes"]

  cCreateLambdaLogGroup: !Equals [!Ref pCreateLambdaLogGroup, "Yes"]
  cDeployAccountAlternateContactsSolution:
    !Equals [!Ref pDeployAccountAlternateContactsSolution, "Yes"]
  cDeployCloudTrailSolution: !Equals [!Ref pDeployCloudTrailSolution, "Yes"]
  cDeployConfigSolution: !Equals [!Ref pDeployConfigSolution, "Yes"]
  cDeployConfigManagementSolution:
    !Equals [!Ref pDeployConfigManagementSolution, "Yes"]
  cDeployConfigManagementSolutionAlreadyDeployed:
    !Equals [!Ref pDeployConfigManagementSolution, "Already Deployed"]
  cDeployConfigConformancePackSolution: !And
    - !Or
      - !Condition cDeployConfigManagementSolution
      - !Condition cDeployConfigManagementSolutionAlreadyDeployed
      - !Condition cDeployConfigSolution
    - !Equals [!Ref pDeployConfigConformancePackSolution, "Yes"]
  cDeployDetectiveSolution: !Equals [!Ref pDeployDetectiveSolution, "Yes"]
  cDeployEC2DefaultEBSEncryptionSolution:
    !Equals [!Ref pDeployEC2DefaultEBSEncryptionSolution, "Yes"]
  cDeployFirewallManagerSolution:
    !Equals [!Ref pDeployFirewallManagerSolution, "Yes"]
  cDeployGuardDutySolution: !Equals [!Ref pDeployGuardDutySolution, "Yes"]
  cDeployIAMAccessAnalyzerSolution:
    !Equals [!Ref pDeployIAMAccessAnalyzerSolution, "Yes"]
  cDeployIAMPasswordPolicySolution:
    !Equals [!Ref pDeployIAMPasswordPolicySolution, "Yes"]
  cDeployMacieSolution: !Equals [!Ref pDeployMacieSolution, "Yes"]
  cDeployS3BlockAccountPublicAccessSolution:
    !Equals [!Ref pDeployS3BlockAccountPublicAccessSolution, "Yes"]
  cDeploySecurityHubSolution: !And
    - !Or
      - !Condition cDeployConfigManagementSolution
      - !Condition cDeployConfigManagementSolutionAlreadyDeployed
    - !Equals [!Ref pDeploySecurityHubSolution, "Yes"]
  cDeployShieldSolution: !Equals [!Ref pDeployShieldSolution, "Yes"]
  cDisableGuardDuty: !Equals [!Ref pDisableGuardDuty, "Yes"]
  cDisableMacie: !Equals [!Ref pDisableMacie, "Yes"]
  cDisableSecurityHub: !Equals [!Ref pDisableSecurityHub, "Yes"]

  cDeployPatchMgrSolution: !Equals [!Ref pDeployPatchMgrSolution, "Yes"]

Resources:
  rCodeBuildProject:
    Type: AWS::CodeBuild::Project
    Properties:
      Name: !Sub "${pCodeBuildProjectName}"
      Artifacts:
        Type: NO_ARTIFACTS
      Description: "Codebuild project to get SRA code from github"
      Environment:
        ComputeType: BUILD_GENERAL1_SMALL
        EnvironmentVariables:
          - Name: AWS_DEFAULT_REGION
            Value: !Ref AWS::Region
          - Name: AWS_ACCOUNT_ID
            Value: !Ref "AWS::AccountId"
          - Name: SRA_REPO_URL
            Value: !Ref pRepoURL
          - Name: SRA_REPO_BRANCH_NAME
            Value: !Ref pRepoBranch
          - Name: SRA_STAGING_S3_BUCKET_STACK_NAME
            Value: !Ref pSRAStagingS3BucketStackName
        Image: "aws/codebuild/standard:5.0"
        PrivilegedMode: true
        Type: "LINUX_CONTAINER"
      ServiceRole: !GetAtt rCodeBuildRole.Arn
      TimeoutInMinutes: 120
      Source:
        Type: NO_SOURCE
        BuildSpec: !Sub |
          version: 0.2
          phases:
            pre_build:
              commands:
                - echo Build started on `date`...
            build:
              commands:
                - echo Build started on `date` in ${AWS::Region} region
                - echo Cloning SRA code repository from $SRA_REPO_URL...
                - git clone $SRA_REPO_URL
                - echo Listing current directory...
                - ls
                - cd aws-security-reference-architecture-examples
                - git checkout $SRA_REPO_BRANCH_NAME
                - echo Showing current caller identity...
                - aws sts get-caller-identity
                - echo Deploying SRA staging bucket cloudformation template...
                - aws cloudformation deploy --template-file ./aws_sra_examples/solutions/common/common_prerequisites/templates/sra-common-prerequisites-staging-s3-bucket.yaml --stack-name $SRA_STAGING_S3_BUCKET_STACK_NAME --capabilities CAPABILITY_NAMED_IAM
                - echo Staging SRA solutions...
                - ./aws_sra_examples/utils/packaging_scripts/stage_solution.sh
            post_build:
              commands:
                - echo Build completed on `date`

  rCommonPrerequisitesManagementAccountParametersStack:
    Type: AWS::CloudFormation::Stack
    DependsOn: rStartCodeBuildProjectCustomResource
    DeletionPolicy: Delete
    UpdateReplacePolicy: Delete
    Properties:
      TemplateURL: !Sub
        - https://${SRAStagingS3BucketName}.s3.${AWS::Region}.${AWS::URLSuffix}/${pSRASolutionName}/templates/sra-common-prerequisites-management-account-parameters.yaml
        - SRAStagingS3BucketName: !Sub ${pSRAStagingS3BucketNamePrefix}-${AWS::AccountId}-${AWS::Region}
      Tags:
        - Key: sra-solution
          Value: !Ref pSRASolutionName
      Parameters:
        pControlTower: !Ref pControlTower
        pGovernedRegions: !Ref pGovernedRegions
        pSecurityAccountId: !Ref pSecurityAccountId
        pLogArchiveAccountId: !Ref pLogArchiveAccountId

  rCommonPrerequisitesMainSsm:
    Type: AWS::CloudFormation::Stack
    DependsOn: rCommonPrerequisitesManagementAccountParametersStack
    DeletionPolicy: Delete
    UpdateReplacePolicy: Delete
    Properties:
      TemplateURL: !Sub
        - https://${SRAStagingS3BucketName}.s3.${AWS::Region}.${AWS::URLSuffix}/${pSRASolutionName}/templates/sra-common-prerequisites-main-ssm.yaml
        - SRAStagingS3BucketName: !Sub ${pSRAStagingS3BucketNamePrefix}-${AWS::AccountId}-${AWS::Region}
      Tags:
        - Key: sra-solution
          Value: !Ref pSRASolutionName
      Parameters:
        pCreateAWSControlTowerExecutionRole: !Ref pCreateAWSControlTowerExecutionRole
        pControlTower: !Ref pControlTower

  rCodeBuildRole:
    Type: AWS::IAM::Role
    Metadata:
      cfn_nag:
        rules_to_suppress:
          - id: W11
            reason: Allow * in resource when required
          - id: W28
            reason: The role name is defined to identify automation resources
    Properties:
      RoleName: !Sub "${pCodeBuildRoleName}"
      AssumeRolePolicyDocument:
        Version: "2012-10-17"
        Statement:
          - Effect: Allow
            Principal:
              Service:
                - codebuild.amazonaws.com
            Action:
              - "sts:AssumeRole"
      Policies:
        - PolicyName: "logs-access"
          PolicyDocument:
            Version: "2012-10-17"
            Statement:
              - Effect: Allow
                Action:
                  - logs:CreateLogGroup
                  - logs:CreateLogStream
                  - logs:PutLogEvents
                Resource:
                  - !Sub "arn:${AWS::Partition}:logs:${AWS::Region}:${AWS::AccountId}:log-group:/aws/codebuild/*"
        - PolicyName: "cloudformation-changeset-access"
          PolicyDocument:
            Version: "2012-10-17"
            Statement:
              - Effect: Allow
                Action:
                  - cloudformation:CreateChangeSet
                  - cloudformation:DescribeChangeSet
                  - cloudformation:ExecuteChangeSet
                Resource:
                  - !Sub "arn:${AWS::Partition}:cloudformation:${AWS::Region}:${AWS::AccountId}:stack/*"
                  - !Sub "arn:${AWS::Partition}:cloudformation:${AWS::Region}:${AWS::AccountId}:changeSet/*"
        - PolicyName: "cloudformation-describe-access"
          PolicyDocument:
            Version: "2012-10-17"
            Statement:
              - Effect: Allow
                Action:
                  - cloudformation:DescribeStacks
                Resource: "*"
        - PolicyName: "IAM-Access-Policy"
          PolicyDocument:
            Version: "2012-10-17"
            Statement:
              - Effect: Allow
                Action:
                  - iam:GetRole
                  - iam:PassRole
                  - iam:GetRolePolicy
                  - iam:PutRolePolicy
                  - iam:CreateRole
                  - iam:DeleteRolePolicy
                  - iam:DeleteRole
                  - iam:TagRole
                Resource:
                  - !Sub "arn:${AWS::Partition}:iam::${AWS::AccountId}:role/sra*"
        - PolicyName: "lambda-access"
          PolicyDocument:
            Version: "2012-10-17"
            Statement:
              - Effect: Allow
                Action:
                  - lambda:GetFunction
                  - lambda:GetFunctionCodeSigningConfig
                  - lambda:GetRuntimeManagementConfig
                  - lambda:CreateFunction
                  - lambda:DeleteFunction
                  - lambda:TagResource
                  - lambda:InvokeFunction
                Resource:
                  - !Sub "arn:${AWS::Partition}:lambda:${AWS::Region}:${AWS::AccountId}:function:sra*"
        - PolicyName: "s3-staging-bucket-access"
          PolicyDocument:
            Version: "2012-10-17"
            Statement:
              - Effect: "Allow"
                Action:
                  - s3:GetObject
                  - s3:PutObject
                  - s3:ListBucket
                  - s3:GetBucketAcl
                  - s3:GetBucketPolicy
                  - s3:DeleteBucket
                Resource:
                  - !Sub "arn:${AWS::Partition}:s3:::${pSRAStagingS3BucketNamePrefix}-${AWS::AccountId}-${AWS::Region}"
                  - !Sub "arn:${AWS::Partition}:s3:::${pSRAStagingS3BucketNamePrefix}-${AWS::AccountId}-${AWS::Region}/*"
        - PolicyName: "s3-create-bucket-access"
          PolicyDocument:
            Version: "2012-10-17"
            Statement:
              - Effect: "Allow"
                Action:
                  - s3:PutBucketPolicy
                  - s3:PutBucketTagging
                  - s3:PutBucketPublicAccessBlock
                  - s3:GetEncryptionConfiguration
                  - s3:PutEncryptionConfiguration
                  - s3:PutBucketOwnershipControls
                  - s3:CreateBucket
                  - s3:PutBucketAcl
                  - s3:PutBucketObjectLockConfiguration
                  - s3:PutBucketVersioning
                  - s3:SetBucketEncryption
                  - s3:PutBucketEncryption
                Resource:
                  - "arn:aws:s3:::*"
        - PolicyName: "ssm-access"
          PolicyDocument:
            Version: "2012-10-17"
            Statement:
              - Effect: "Allow"
                Action:
                  - ssm:GetParameter
                  - ssm:GetParameters
                  - ssm:PutParameter
                  - ssm:AddTagsToResource
                Resource:
                  - !Sub "arn:${AWS::Partition}:ssm:${AWS::Region}:${AWS::AccountId}:parameter/sra*"

  rStartCodeBuildProjectCustomResource:
    DependsOn: rCodeBuildProject
    Type: Custom::LambdaCustomResource
    Version: "1.0"
    Properties:
      ServiceToken: !GetAtt rStartCodeBuildProjectLambdaFunction.Arn

  rStartCodeBuildProjectLambdaFunction:
    Metadata:
      cfn_nag:
        rules_to_suppress:
          - id: W58
            reason: Lambda role provides access to CloudWatch Logs
          - id: W89
            reason: Lambda does not need to communicate with VPC resources.
          - id: W92
            reason: Lambda does not need reserved concurrent executions.
      checkov:
        skip:
          - id: CKV_AWS_115
            comment: Lambda does not need reserved concurrent executions.
          - id: CKV_AWS_116
            comment: DLQ not needed, as Lambda function only triggered by CloudFormation events.
          - id: CKV_AWS_117
            comment: Lambda does not need to communicate with VPC resources.
          - id: CKV_AWS_173
            comment: Environment variables are not sensitive.
    Type: AWS::Lambda::Function
    Properties:
      FunctionName: !Ref pCodeBuildProjectLambdaFunctionName
      Description: Start SRA codebuild project
      Architectures: !If
        - cUseGraviton
        - [arm64]
        - !Ref AWS::NoValue
      Handler: index.lambda_handler
      Role: !GetAtt rStartCodeBuildProjectLambdaRole.Arn
      Runtime: python3.9
      Timeout: 900
      Environment:
        Variables:
          LOG_LEVEL: !Ref pLambdaLogLevel
          CODE_BUILD_PROJECT_NAME: !Ref pCodeBuildProjectName
          SRA_STAGING_S3_BUCKET_NAME: !Sub ${pSRAStagingS3BucketNamePrefix}-${AWS::AccountId}-${AWS::Region}
          SRA_STAGING_S3_BUCKET_STACK_NAME: !Ref pSRAStagingS3BucketStackName
      Tags:
        - Key: !Ref pSRASolutionTagKey
          Value: !Ref pSRASolutionName
      Code:
        ZipFile: |
          # type: ignore
          """Custom Resource to start codebuild project.

          Copyright Amazon.com, Inc. or its affiliates. All Rights Reserved.
          SPDX-License-Identifier: MIT-0
          """
          import logging
          import os

          import boto3
          import cfnresponse
          import time
          from botocore.exceptions import ClientError

          LOGGER = logging.getLogger(__name__)
          log_level: str = os.environ.get("LOG_LEVEL", "INFO")
          LOGGER.setLevel(log_level)
          CODE_BUILD_PROJECT_NAME: str = os.environ.get("CODE_BUILD_PROJECT_NAME")
          SRA_STAGING_S3_BUCKET_NAME: str = os.environ.get("SRA_STAGING_S3_BUCKET_NAME")
          SRA_STAGING_S3_BUCKET_STACK_NAME: str = os.environ.get("SRA_STAGING_S3_BUCKET_STACK_NAME")


          def start_build():
              """Start build job.

              Returns:
                  Response data for custom resource
              """
              management_account_session = boto3.Session()
              codebuild_client = management_account_session.client("codebuild")
              response = codebuild_client.start_build(projectName=CODE_BUILD_PROJECT_NAME)
              LOGGER.info({"API_Call": "codebuild:StartBuild", "API_Response": response})
              buildId = response["build"]["id"]
              return wait_for_build([buildId], codebuild_client)


          def wait_for_build(BuildId, client):
              buildWaitStatus = "FAILURE_WAIT_TIMEOUT"
              counter = 0
              while counter < 45:
                  time.sleep(10)
                  counter = counter + 1
                  buildStatus = get_build_status(BuildId, client)
                  if buildStatus == "SUCCEEDED":
                      buildWaitStatus = "SUCCESS"
                      break
                  elif buildStatus == "FAILED" or buildStatus == "FAULT" or buildStatus == "STOPPED" or buildStatus == "TIMED_OUT":
                      buildWaitStatus = "BUILD " + buildStatus + " (check codebuild project cloudwatch log group for details)"
                      break
              return buildWaitStatus


          def get_build_status(buildId, client):
              build = client.batch_get_builds(ids=buildId)
              return build["builds"][0]["buildStatus"]


          def create_event(event, context):
              try:
                  data = {"data": start_build()}
                  if data["data"] == "SUCCESS":
                      cfnresponse.send(event, context, cfnresponse.SUCCESS, data, "CustomResourcePhysicalID")
                  else:
                      reason = f"See the details in CloudWatch Log Stream: '{context.log_group_name} and CloudFormation Events'"
                      cfnresponse.send(event, context, cfnresponse.FAILED, data, "CustomResourcePhysicalID")
              except Exception:
                  LOGGER.exception("Unexpected!")
                  reason = f"See the details in CloudWatch Log Stream: '{context.log_group_name}'"
                  cfnresponse.send(event, context, cfnresponse.FAILED, {}, "CustomResourcePhysicalID", reason=reason)
              return "CustomResourcePhysicalID"


          def delete_event(event, context):
              cfn_client = boto3.client("cloudformation")
              s3_client = boto3.resource("s3")
              staging_bucket = s3_client.Bucket(SRA_STAGING_S3_BUCKET_NAME)
              try:
                  bucket_versioning = staging_bucket.Versioning()
                  if bucket_versioning.status == "Enabled":
                      LOGGER.info("versioning enabled; deleting object versions")
                      delete_version_response = staging_bucket.object_versions.delete()
                      LOGGER.info("see next message for delete response")
                      LOGGER.info(delete_version_response)
                      LOGGER.info("suspending versioning...")
                      bucket_versioning.suspend()
                  LOGGER.info("deleting objects")
                  delete_object_response = staging_bucket.objects.all().delete()
                  LOGGER.info("see next message for delete object response")
                  LOGGER.info(delete_object_response)
              except ClientError as e:
                  LOGGER.info(f"Delete objects error: {e}")
                  reason = f"See the details in CloudWatch Log Stream: '{context.log_group_name}'"
                  cfnresponse.send(event, context, cfnresponse.FAILED, {}, "CustomResourcePhysicalID", reason=reason)
              cfn_response = cfn_client.delete_stack(StackName=SRA_STAGING_S3_BUCKET_STACK_NAME)
              LOGGER.info(cfn_response)
              waiter = cfn_client.get_waiter("stack_delete_complete")
              waiter.wait(StackName=SRA_STAGING_S3_BUCKET_STACK_NAME, WaiterConfig={"Delay": 15, "MaxAttempts": 120})
              LOGGER.info(SRA_STAGING_S3_BUCKET_STACK_NAME + " stack deleted")
              cfnresponse.send(event, context, cfnresponse.SUCCESS, {"delete_operation": f"succeeded deleting {SRA_STAGING_S3_BUCKET_STACK_NAME}"}, "CustomResourcePhysicalID")


          def lambda_handler(event, context):
              LOGGER.info(event)
              if event["RequestType"] == "Create":
                  LOGGER.info("CREATE EVENT!!")
                  create_event(event, context)
              if event["RequestType"] == "Update":
                  LOGGER.info("UPDATE EVENT!!")

              if event["RequestType"] == "Delete":
                  LOGGER.info("DELETE EVENT!!")
                  delete_event(event, context)

  rStartCodeBuildProjectLambdaLogGroup:
    DeletionPolicy: Retain
    Type: AWS::Logs::LogGroup
    UpdateReplacePolicy: Retain
    Properties:
      LogGroupName: !Sub /aws/lambda/${pCodeBuildProjectLambdaFunctionName}
      KmsKeyId: !If
        - cUsingKmsKey
        - !Ref pLambdaLogGroupKmsKey
        - !Ref AWS::NoValue
      RetentionInDays: !Ref pLambdaLogGroupRetention

  rStartCodeBuildProjectLambdaRole:
    Type: AWS::IAM::Role
    Metadata:
      cfn_nag:
        rules_to_suppress:
          #       - id: W11
          #         reason: Allow * in resource when required
          - id: W28
            reason: The role name is defined to identify automation resources
    Properties:
      RoleName: !Ref pCodeBuildProjectLambdaRoleName
      Description: !Sub Role for '${pCodeBuildProjectLambdaRoleName}' Lambda function
      AssumeRolePolicyDocument:
        Version: 2012-10-17
        Statement:
          - Effect: Allow
            Action: sts:AssumeRole
            Principal:
              Service:
                - lambda.amazonaws.com
      Tags:
        - Key: !Ref pSRASolutionTagKey
          Value: !Ref pSRASolutionName
      Policies:
        - PolicyName: codebuild-access
          PolicyDocument:
            Version: 2012-10-17
            Statement:
              - Sid: codebuildStartBuild
                Effect: Allow
                Action:
                  - codebuild:StartBuild
                  - codebuild:BatchGetBuilds
                Resource: !GetAtt rCodeBuildProject.Arn
        - PolicyName: CloudWatchLogGroup-access
          PolicyDocument:
            Version: 2012-10-17
            Statement:
              - Sid: CloudWatchLogs
                Effect: Allow
                Action:
                  - logs:CreateLogGroup
                  - logs:CreateLogStream
                  - logs:PutLogEvents
                Resource: !Sub arn:${AWS::Partition}:logs:${AWS::Region}:${AWS::AccountId}:log-group:/aws/lambda/${pCodeBuildProjectLambdaFunctionName}:log-stream:*
        - PolicyName: "s3-staging-bucket-access"
          PolicyDocument:
            Version: "2012-10-17"
            Statement:
              - Effect: "Allow"
                Action:
                  - s3:GetObject
                  - s3:PutObject
                  - s3:ListBucket
                  - s3:GetBucketAcl
                  - s3:GetBucketPolicy
                  - s3:GetObjectAcl
                  - s3:PutObjectAcl
                  - s3:DeleteBucket
                  - s3:DeleteObject
                  - s3:DeleteObjectVersion
                  - s3:GetBucketVersioning
                  - s3:DeleteBucketPolicy
                  - s3:ListBucketVersions
                  - s3:PutBucketVersioning
                Resource:
                  - !Sub "arn:${AWS::Partition}:s3:::${pSRAStagingS3BucketNamePrefix}-${AWS::AccountId}-${AWS::Region}"
                  - !Sub "arn:${AWS::Partition}:s3:::${pSRAStagingS3BucketNamePrefix}-${AWS::AccountId}-${AWS::Region}/*"
        - PolicyName: "lambda-access"
          PolicyDocument:
            Version: "2012-10-17"
            Statement:
              - Effect: Allow
                Action:
                  - lambda:DeleteFunction
                  - lambda:InvokeFunction
                Resource:
                  - !Sub "arn:${AWS::Partition}:lambda:${AWS::Region}:${AWS::AccountId}:function:sra*"
        - PolicyName: "cloudformation-stack-access"
          PolicyDocument:
            Version: "2012-10-17"
            Statement:
              - Effect: Allow
                Action:
                  - cloudformation:DeleteStack
                  - cloudformation:DescribeStacks
                Resource:
                  - !Sub "arn:${AWS::Partition}:cloudformation:${AWS::Region}:${AWS::AccountId}:stack/sra*"
        - PolicyName: "IAM-access"
          PolicyDocument:
            Version: "2012-10-17"
            Statement:
              - Effect: Allow
                Action:
                  - iam:DeleteRole
                  - iam:DeleteRolePolicy
                Resource:
                  - !Sub "arn:${AWS::Partition}:iam::${AWS::AccountId}:role/sra*"

  rAccountAlternateContactsSolutionStack:
    Type: AWS::CloudFormation::Stack
    DependsOn: rCommonPrerequisitesMainSsm
    Condition: cDeployAccountAlternateContactsSolution
    DeletionPolicy: Delete
    UpdateReplacePolicy: Delete
    Properties:
      TemplateURL: !Sub https://${pSRAStagingS3BucketNamePrefix}-${AWS::AccountId}-${AWS::Region}.s3.${AWS::Region}.${AWS::URLSuffix}/sra-account-alternate-contacts/templates/sra-account-alternate-contacts-main-ssm.yaml
      Parameters:
        pBillingContactAction: !Ref pBillingContactAction
        pBillingEmail: !Ref pBillingEmail
        pBillingName: !Ref pBillingName
        pBillingPhone: !Ref pBillingPhone
        pBillingTitle: !Ref pBillingTitle
        pComplianceFrequency: !Ref pComplianceFrequency
        pCreateLambdaLogGroup: !If [cCreateLambdaLogGroup, true, false]
        pExcludeAlternateContactAccountTags: !Ref pExcludeAlternateContactAccountTags
        pLambdaLogGroupKmsKey: !Ref pLambdaLogGroupKmsKey
        pLambdaLogGroupRetention: !Ref pLambdaLogGroupRetention
        pLambdaLogLevel: !Ref pLambdaLogLevel
        pOperationsContactAction: !Ref pOperationsContactAction
        pOperationsEmail: !Ref pOperationsEmail
        pOperationsName: !Ref pOperationsName
        pOperationsPhone: !Ref pOperationsPhone
        pOperationsTitle: !Ref pOperationsTitle
        pSecurityContactAction: !Ref pSecurityContactAction
        pSecurityEmail: !Ref pSecurityEmail
        pSecurityName: !Ref pSecurityName
        pSecurityPhone: !Ref pSecurityPhone
        pSecurityTitle: !Ref pSecurityTitle
        pSRAAlarmEmail: !Ref pSRAAlarmEmail

  rCloudTrailSolutionStack:
    Type: AWS::CloudFormation::Stack
    DependsOn: rCommonPrerequisitesMainSsm
    Condition: cDeployCloudTrailSolution
    DeletionPolicy: Delete
    UpdateReplacePolicy: Delete
    Properties:
      TemplateURL: !Sub https://${pSRAStagingS3BucketNamePrefix}-${AWS::AccountId}-${AWS::Region}.s3.${AWS::Region}.${AWS::URLSuffix}/sra-cloudtrail-org/templates/sra-cloudtrail-org-main-ssm.yaml
      Parameters:
        pBucketNamePrefix: !Ref pBucketNamePrefix
        pCloudTrailLogGroupKmsKey: !Ref pCloudTrailLogGroupKmsKey
        pCloudTrailLogGroupRetention: !Ref pCloudTrailLogGroupRetention
        pCloudTrailName: !Ref pCloudTrailName
        pCreateCloudTrailLogGroup: !Ref pCreateCloudTrailLogGroup
        pCreateLambdaLogGroup: !If [cCreateLambdaLogGroup, true, false]
        pEnableDataEventsOnly: !Ref pEnableDataEventsOnly
        pEnableLambdaDataEvents: !Ref pEnableLambdaDataEvents
        pEnableS3DataEvents: !Ref pEnableS3DataEvents
        pLambdaLogGroupKmsKey: !Ref pLambdaLogGroupKmsKey
        pLambdaLogGroupRetention: !Ref pLambdaLogGroupRetention
        pLambdaLogLevel: !Ref pLambdaLogLevel
        pOrganizationCloudTrailKeyAlias: !Ref pOrganizationCloudTrailKeyAlias

  rConfigManagementSolutionStack:
    Type: AWS::CloudFormation::Stack
    DependsOn: rCommonPrerequisitesMainSsm
    Condition: cDeployConfigManagementSolution
    DeletionPolicy: Delete
    UpdateReplacePolicy: Delete
    Properties:
      TemplateURL: !Sub https://${pSRAStagingS3BucketNamePrefix}-${AWS::AccountId}-${AWS::Region}.s3.${AWS::Region}.${AWS::URLSuffix}/sra-config-management-account/templates/sra-config-management-account-main-ssm.yaml
      Parameters:
        pAllSupported: !Ref pAllSupported
        pCreateLambdaLogGroup: !If [cCreateLambdaLogGroup, true, false]
        pFrequency: !Ref pFrequency
        pIncludeGlobalResourceTypes: !Ref pIncludeGlobalResourceTypes
        pKmsKeyArn: !Ref pKmsKeyArn
        pLambdaLogGroupKmsKey: !Ref pLambdaLogGroupKmsKey
        pLambdaLogGroupRetention: !Ref pLambdaLogGroupRetention
        pLambdaLogLevel: !Ref pLambdaLogLevel
        pResourceTypes: !Ref pResourceTypes

  rConfigConformancePackSolutionStack:
    Type: AWS::CloudFormation::Stack
    DependsOn: rCommonPrerequisitesMainSsm
    Condition: cDeployConfigConformancePackSolution
    DeletionPolicy: Delete
    UpdateReplacePolicy: Delete
    Properties:
      TemplateURL: !Sub https://${pSRAStagingS3BucketNamePrefix}-${AWS::AccountId}-${AWS::Region}.s3.${AWS::Region}.${AWS::URLSuffix}/sra-config-conformance-pack-org/templates/sra-config-conformance-pack-org-main-ssm.yaml
      Parameters:
        pConformancePackName: !Ref pConformancePackName
        pConformancePackTemplateName: !Ref pConformancePackTemplateName
        pDeliveryS3KeyPrefix: !Ref pDeliveryS3KeyPrefix
        pExcludedAccounts: !Ref pConformancePackExcludedAccounts
        pSourceStackName:
          !If [
            cDeployConfigManagementSolution,
            !Ref rConfigManagementSolutionStack,
            "",
          ]

  rDetectiveSolutionStack:
    Type: AWS::CloudFormation::Stack
    DependsOn: rCommonPrerequisitesMainSsm
    Condition: cDeployDetectiveSolution
    DeletionPolicy: Delete
    UpdateReplacePolicy: Delete
    Properties:
      TemplateURL: !Sub https://${pSRAStagingS3BucketNamePrefix}-${AWS::AccountId}-${AWS::Region}.s3.${AWS::Region}.${AWS::URLSuffix}/sra-detective-org/templates/sra-detective-org-main-ssm.yaml
      Parameters:
        pComplianceFrequency: !Ref pComplianceFrequency
        pCreateLambdaLogGroup: !If [cCreateLambdaLogGroup, true, false]
        pDatasourcePackages: !Join
          - ","
          - !Ref pDatasourcePackages
        pGuarddutyEnabledForMoreThan48Hours: !Ref pGuarddutyEnabledForMoreThan48Hours
        pLambdaLogGroupKmsKey: !Ref pLambdaLogGroupKmsKey
        pLambdaLogGroupRetention: !Ref pLambdaLogGroupRetention
        pLambdaLogLevel: !Ref pLambdaLogLevel
        pSRAAlarmEmail: !Ref pSRAAlarmEmail

  rEC2DefaultEBSEncryptionSolutionStack:
    Type: AWS::CloudFormation::Stack
    DependsOn: rCommonPrerequisitesMainSsm
    Condition: cDeployEC2DefaultEBSEncryptionSolution
    DeletionPolicy: Delete
    UpdateReplacePolicy: Delete
    Properties:
      TemplateURL: !Sub https://${pSRAStagingS3BucketNamePrefix}-${AWS::AccountId}-${AWS::Region}.s3.${AWS::Region}.${AWS::URLSuffix}/sra-ec2-default-ebs-encryption/templates/sra-ec2-default-ebs-encryption-main-ssm.yaml
      Parameters:
        pComplianceFrequency: !Ref pComplianceFrequency
        pCreateLambdaLogGroup: !If [cCreateLambdaLogGroup, true, false]
        pExcludeEC2DefaultEBSEncryptionTags: !Ref pExcludeEC2DefaultEBSEncryptionTags
        pLambdaLogGroupKmsKey: !Ref pLambdaLogGroupKmsKey
        pLambdaLogGroupRetention: !Ref pLambdaLogGroupRetention
        pLambdaLogLevel: !Ref pLambdaLogLevel
        pSRAAlarmEmail: !Ref pSRAAlarmEmail

  rFirewallManagerSolutionStack:
    Type: AWS::CloudFormation::Stack
    DependsOn: rCommonPrerequisitesMainSsm
    Condition: cDeployFirewallManagerSolution
    DeletionPolicy: Delete
    UpdateReplacePolicy: Delete
    Properties:
      TemplateURL: !Sub https://${pSRAStagingS3BucketNamePrefix}-${AWS::AccountId}-${AWS::Region}.s3.${AWS::Region}.${AWS::URLSuffix}/sra-firewall-manager-org/templates/sra-firewall-manager-org-main-ssm.yaml
      Parameters:
        pCreateLambdaLogGroup: !If [cCreateLambdaLogGroup, true, false]
        pCreateVpcForSG: !Ref pCreateVpcForSG
        pEnableRemediation: !Ref pEnableRemediation
        pInternalNetCIDR: !Ref pInternalNetCIDR
        pLambdaLogGroupKmsKey: !Ref pLambdaLogGroupKmsKey
        pLambdaLogGroupRetention: !Ref pLambdaLogGroupRetention
        pLambdaLogLevel: !Ref pLambdaLogLevel
        pVPCCidrBlock: !Ref pVPCCidrBlock
        pVpcId: !Ref pVpcId

  rGuardDutySolutionStack:
    Type: AWS::CloudFormation::Stack
    DependsOn: rCommonPrerequisitesMainSsm
    Condition: cDeployGuardDutySolution
    DeletionPolicy: Delete
    UpdateReplacePolicy: Delete
    Properties:
      TemplateURL: !Sub https://${pSRAStagingS3BucketNamePrefix}-${AWS::AccountId}-${AWS::Region}.s3.${AWS::Region}.${AWS::URLSuffix}/sra-guardduty-org/templates/sra-guardduty-org-main-ssm.yaml
      Parameters:
        pAutoEnableS3Logs: !Ref pAutoEnableS3Logs
        pAutoEnableKubernetesAuditLogs: !Ref pAutoEnableKubernetesAuditLogs
        pAutoEnableMalwareProtection: !Ref pAutoEnableMalwareProtection
        pEnableRdsLoginEvents: !Ref pEnableRdsLoginEvents
        pControlTowerRegionsOnly: !Ref pGuardDutyCustomerGovernedRegionsOnly
        pEnabledRegions: !Ref pGuardDutyEnabledRegions
        pEnableRuntimeMonitoring: !Ref pEnableRuntimeMonitoring
        pEnableEksAddonManagement: !Ref pEnableEksAddonManagement
        pEnableEcsFargateAgentManagement: !Ref pEnableEcsFargateAgentManagement
        pEnableEc2AgentManagement: !Ref pEnableEc2AgentManagement
        pEnableLambdaNetworkLogs: !Ref pEnableLambdaNetworkLogs
        pCreateLambdaLogGroup: !If [cCreateLambdaLogGroup, true, false]
        pDisableGuardDuty: !If [cDisableGuardDuty, true, false]
        pFindingPublishingFrequency: !Ref pGuardDutyFindingPublishingFrequency
        pGuardDutyOrgDeliveryBucketPrefix: !Ref pGuardDutyOrgDeliveryBucketPrefix
        pGuardDutyOrgDeliveryKeyAlias: !Ref pGuardDutyOrgDeliveryKeyAlias
        pLambdaLogGroupKmsKey: !Ref pLambdaLogGroupKmsKey
        pLambdaLogGroupRetention: !Ref pLambdaLogGroupRetention
        pLambdaLogLevel: !Ref pLambdaLogLevel
        pSRAAlarmEmail: !Ref pSRAAlarmEmail

  rIAMAccessAnalyzerSolutionStack:
    Type: AWS::CloudFormation::Stack
    DependsOn: rCommonPrerequisitesMainSsm
    Condition: cDeployIAMAccessAnalyzerSolution
    DeletionPolicy: Delete
    UpdateReplacePolicy: Delete
    Properties:
      TemplateURL: !Sub https://${pSRAStagingS3BucketNamePrefix}-${AWS::AccountId}-${AWS::Region}.s3.${AWS::Region}.${AWS::URLSuffix}/sra-iam-access-analyzer/templates/sra-iam-access-analyzer-main-ssm.yaml
      Parameters:
        pAccessAnalyzerNamePrefix: !Ref pAccessAnalyzerNamePrefix
        pOrganizationAccessAnalyzerName: !Ref pOrganizationAccessAnalyzerName
        pRegisterDelegatedAdminAccount: !Ref pAccessAnalyzerRegisterDelegatedAdminAccount

  rIAMPasswordPolicySolutionStack:
    Type: AWS::CloudFormation::Stack
    DependsOn: rCommonPrerequisitesMainSsm
    Condition: cDeployIAMPasswordPolicySolution
    DeletionPolicy: Delete
    UpdateReplacePolicy: Delete
    Properties:
      TemplateURL: !Sub https://${pSRAStagingS3BucketNamePrefix}-${AWS::AccountId}-${AWS::Region}.s3.${AWS::Region}.${AWS::URLSuffix}/sra-iam-password-policy/templates/sra-iam-password-policy-main-ssm.yaml
      Parameters:
        pAllowUsersToChangePassword: !Ref pAllowUsersToChangePassword
        pCreateLambdaLogGroup: !If [cCreateLambdaLogGroup, true, false]
        pHardExpiry: !Ref pHardExpiry
        pLambdaLogGroupKmsKey: !Ref pLambdaLogGroupKmsKey
        pLambdaLogGroupRetention: !Ref pLambdaLogGroupRetention
        pLambdaLogLevel: !Ref pLambdaLogLevel
        pMaxPasswordAge: !Ref pMaxPasswordAge
        pMinimumPasswordLength: !Ref pMinimumPasswordLength
        pPasswordReusePrevention: !Ref pPasswordReusePrevention
        pRequireLowercaseCharacters: !Ref pRequireLowercaseCharacters
        pRequireNumbers: !Ref pRequireNumbers
        pRequireSymbols: !Ref pRequireSymbols
        pRequireUppercaseCharacters: !Ref pRequireUppercaseCharacters

  rMacieSolutionStack:
    Type: AWS::CloudFormation::Stack
    DependsOn: rCommonPrerequisitesMainSsm
    Condition: cDeployMacieSolution
    DeletionPolicy: Delete
    UpdateReplacePolicy: Delete
    Properties:
      TemplateURL: !Sub https://${pSRAStagingS3BucketNamePrefix}-${AWS::AccountId}-${AWS::Region}.s3.${AWS::Region}.${AWS::URLSuffix}/sra-macie-org/templates/sra-macie-org-main-ssm.yaml
      Parameters:
        pCreateLambdaLogGroup: !If [cCreateLambdaLogGroup, true, false]
        pDisableMacie: !If [cDisableMacie, true, false]
        pFindingPublishingFrequency: !Ref pMacieFindingPublishingFrequency
        pLambdaLogGroupKmsKey: !Ref pLambdaLogGroupKmsKey
        pLambdaLogGroupRetention: !Ref pLambdaLogGroupRetention
        pLambdaLogLevel: !Ref pLambdaLogLevel
        pMacieOrgDeliveryBucketPrefix: !Ref pMacieOrgDeliveryBucketPrefix
        pMacieOrgDeliveryKeyAlias: !Ref pMacieOrgDeliveryKeyAlias
        pSRAAlarmEmail: !Ref pSRAAlarmEmail

  rS3BlockAccountPublicAccessSolutionStack:
    Type: AWS::CloudFormation::Stack
    DependsOn: rCommonPrerequisitesMainSsm
    Condition: cDeployS3BlockAccountPublicAccessSolution
    DeletionPolicy: Delete
    UpdateReplacePolicy: Delete
    Properties:
      TemplateURL: !Sub https://${pSRAStagingS3BucketNamePrefix}-${AWS::AccountId}-${AWS::Region}.s3.${AWS::Region}.${AWS::URLSuffix}/sra-s3-block-account-public-access/templates/sra-s3-block-account-public-access-main-ssm.yaml
      Parameters:
        pComplianceFrequency: !Ref pComplianceFrequency
        pCreateLambdaLogGroup: !If [cCreateLambdaLogGroup, true, false]
        pEnableBlockPublicAcls: !Ref pEnableBlockPublicAcls
        pEnableBlockPublicPolicy: !Ref pEnableBlockPublicPolicy
        pEnableIgnorePublicAcls: !Ref pEnableIgnorePublicAcls
        pEnableRestrictPublicBuckets: !Ref pEnableRestrictPublicBuckets
        pExcludeS3BlockAccountPublicAccessTags: !Ref pExcludeS3BlockAccountPublicAccessTags
        pLambdaLogGroupKmsKey: !Ref pLambdaLogGroupKmsKey
        pLambdaLogGroupRetention: !Ref pLambdaLogGroupRetention
        pLambdaLogLevel: !Ref pLambdaLogLevel
        pSRAAlarmEmail: !Ref pSRAAlarmEmail

  rSecurityHubSolutionStack:
    Type: AWS::CloudFormation::Stack
    DependsOn: rCommonPrerequisitesMainSsm
    Condition: cDeploySecurityHubSolution
    DeletionPolicy: Delete
    UpdateReplacePolicy: Delete
    Properties:
      TemplateURL: !Sub https://${pSRAStagingS3BucketNamePrefix}-${AWS::AccountId}-${AWS::Region}.s3.${AWS::Region}.${AWS::URLSuffix}/sra-securityhub-org/templates/sra-securityhub-org-main-ssm.yaml
      Parameters:
        pCISStandardVersion: !Ref pCISStandardVersion
        pComplianceFrequency: !Ref pComplianceFrequency
        pCreateLambdaLogGroup: !If [cCreateLambdaLogGroup, true, false]
        pDisableSecurityHub: !If [cDisableSecurityHub, true, false]
        pEnableCISStandard: !Ref pEnableCISStandard
        pEnablePCIStandard: !Ref pEnablePCIStandard
        pEnableSecurityBestPracticesStandard: !Ref pEnableSecurityBestPracticesStandard
        pLambdaLogGroupKmsKey: !Ref pLambdaLogGroupKmsKey
        pLambdaLogGroupRetention: !Ref pLambdaLogGroupRetention
        pLambdaLogLevel: !Ref pLambdaLogLevel
        pRegionLinkingMode: !Ref pRegionLinkingMode
        pSourceStackName:
          !If [
            cDeployConfigManagementSolution,
            !Ref rConfigManagementSolutionStack,
            "",
          ]
        pSRAAlarmEmail: !Ref pSRAAlarmEmail
        pEnableNISTStandard: !Ref pEnableNISTStandard
        pNISTStandardVersion: !Ref pNISTStandardVersion

  rInspectorSolutionStack:
    Type: AWS::CloudFormation::Stack
    DependsOn: rCommonPrerequisitesMainSsm
    Condition: cDeployInspectorSolution
    DeletionPolicy: Delete
    UpdateReplacePolicy: Delete
    Properties:
      TemplateURL: !Sub https://${pSRAStagingS3BucketNamePrefix}-${AWS::AccountId}-${AWS::Region}.s3.${AWS::Region}.${AWS::URLSuffix}/sra-inspector-org/templates/sra-inspector-org-main-ssm.yaml
      Parameters:
        pScanComponents: !Join
          - ","
          - !Ref pScanComponents
        pEcrRescanDuration: !Ref pEcrRescanDuration
        pLambdaLogGroupKmsKey: !Ref pLambdaLogGroupKmsKey
        pLambdaLogGroupRetention: !Ref pLambdaLogGroupRetention
        pLambdaLogLevel: !Ref pLambdaLogLevel
        pSRAAlarmEmail: !Ref pSRAAlarmEmail
        pComplianceFrequency: !Ref pComplianceFrequency

  rConfigSolutionStack:
    Type: AWS::CloudFormation::Stack
    DependsOn: rCommonPrerequisitesMainSsm
    Condition: cDeployConfigSolution
    DeletionPolicy: Delete
    UpdateReplacePolicy: Delete
    Properties:
      TemplateURL: !Sub https://${pSRAStagingS3BucketNamePrefix}-${AWS::AccountId}-${AWS::Region}.s3.${AWS::Region}.${AWS::URLSuffix}/sra-config-org/templates/sra-config-org-main-ssm.yaml
      Parameters:
        pControlTowerRegionsOnly: !Ref pCommonPrerequisitesRegionsOnly
        pEnabledRegions: !Ref pConfigEnabledRegions
        pRecorderName: !Ref pRecorderName
        pDeliveryChannelName: !Ref pDeliveryChannelName
        pConfigOrgDeliveryBucketPrefix: !Ref pConfigOrgDeliveryBucketPrefix
        pConfigOrgDeliveryKeyAlias: !Ref pConfigOrgDeliveryKeyAlias
        pConfigTopicName: !Ref pConfigTopicName
        pSubscribeToConfigurationTopic: !Ref pSubscribeToConfigurationTopic
        pConfigurationEmail: !Ref pConfigurationEmail
        pConfigOrgSnsKeyAlias: !Ref pConfigOrgSnsKeyAlias
        pAggregatorName: !Ref pAggregatorName
        pAggregatorRoleName: !Ref pAggregatorRoleName
        pRegisterDelegatedAdminAccount: !Ref pRegisterDelegatedAdminAccount
        pLambdaLogGroupKmsKey: !Ref pLambdaLogGroupKmsKey
        pLambdaLogLevel: !Ref pLambdaLogLevel
        pSRAAlarmEmail: !Ref pSRAAlarmEmail
        pLambdaLogGroupRetention: !Ref pLambdaLogGroupRetention
        pFrequency: !Ref pFrequency
        pAllSupported: !Ref pAllSupported
        pIncludeGlobalResourceTypes: !Ref pIncludeGlobalResourceTypes
        pResourceTypes: !Ref pResourceTypes

  rShieldSolutionStack:
    Type: AWS::CloudFormation::Stack
    DependsOn: rCommonPrerequisitesMainSsm
    Condition: cDeployShieldSolution
    DeletionPolicy: Delete
    UpdateReplacePolicy: Delete
    Properties:
      TemplateURL: !Sub https://${pSRAStagingS3BucketNamePrefix}-${AWS::AccountId}-${AWS::Region}.s3.${AWS::Region}.${AWS::URLSuffix}/sra-shield-advanced/templates/sra-shield-advanced-main-ssm.yaml
      Parameters:
        pShieldWarning: !Ref pShieldWarning
        pComplianceFrequency: !Ref pComplianceFrequency
        pCreateLambdaLogGroup: !If [cCreateLambdaLogGroup, true, false]
        pLambdaLogGroupRetention: !Ref pLambdaLogGroupRetention
        pLambdaLogLevel: !Ref pLambdaLogLevel
        pSRAAlarmEmail: !Ref pSRAAlarmEmail
        pLambdaLogGroupKmsKey: !Ref pLambdaLogGroupKmsKey
        pConfigureDRTTeamAccess: !Ref pConfigureDRTTeamAccess
        pResourcesToProtect: !Join
          - ","
          - !Ref pResourcesToProtect
        pShieldAccountsToProtect: !Join
          - ","
          - !Ref pShieldAccountsToProtect
        pShieldDRTRoleName: !Ref pShieldDRTRoleName
        pShieldAutoRenew: !Ref pShieldAutoRenew
        pShieldDRTLogBuckets: !Join
          - ","
          - !Ref pShieldDRTLogBuckets
        pProtectionGroup0AccountId: !Ref pProtectionGroup0AccountId
        pProtectionGroup0Id: !Ref pProtectionGroup0Id
        pProtectionGroup0Aggregation: !Ref pProtectionGroup0Aggregation
        pProtectionGroup0Pattern: !Ref pProtectionGroup0Pattern
        pProtectionGroup0ResourceType: !Ref pProtectionGroup0ResourceType
        pProtectionGroup0Members: !Join
          - ","
          - !Ref pProtectionGroup0Members
        pProtectionGroup1AccountId: !Ref pProtectionGroup1AccountId
        pProtectionGroup1Id: !Ref pProtectionGroup1Id
        pProtectionGroup1Aggregation: !Ref pProtectionGroup1Aggregation
        pProtectionGroup1Pattern: !Ref pProtectionGroup1Pattern
        pProtectionGroup1ResourceType: !Ref pProtectionGroup1ResourceType
        pProtectionGroup1Members: !Join
          - ","
          - !Ref pProtectionGroup1Members
        pProtectionGroup2AccountId: !Ref pProtectionGroup2AccountId
        pProtectionGroup2Id: !Ref pProtectionGroup2Id
        pProtectionGroup2Aggregation: !Ref pProtectionGroup2Aggregation
        pProtectionGroup2Pattern: !Ref pProtectionGroup2Pattern
        pProtectionGroup2ResourceType: !Ref pProtectionGroup2ResourceType
        pProtectionGroup2Members: !Join
          - ","
          - !Ref pProtectionGroup2Members
        pProtectionGroup3AccountId: !Ref pProtectionGroup3AccountId
        pProtectionGroup3Id: !Ref pProtectionGroup3Id
        pProtectionGroup3Aggregation: !Ref pProtectionGroup3Aggregation
        pProtectionGroup3Pattern: !Ref pProtectionGroup3Pattern
        pProtectionGroup3ResourceType: !Ref pProtectionGroup3ResourceType
        pProtectionGroup3Members: !Join
          - ","
          - !Ref pProtectionGroup3Members
        pProtectionGroup4AccountId: !Ref pProtectionGroup4AccountId
        pProtectionGroup4Id: !Ref pProtectionGroup4Id
        pProtectionGroup4Aggregation: !Ref pProtectionGroup4Aggregation
        pProtectionGroup4Pattern: !Ref pProtectionGroup4Pattern
        pProtectionGroup4ResourceType: !Ref pProtectionGroup4ResourceType
        pProtectionGroup4Members: !Join
          - ","
          - !Ref pProtectionGroup4Members
        pShieldEnableProactiveEngagement: !Ref pShieldEnableProactiveEngagement
        pShieldProactiveEngagementEmail: !Ref pShieldProactiveEngagementEmail
        pShieldProactiveEngagementPhoneNumber: !Ref pShieldProactiveEngagementPhoneNumber
        pShieldProactiveEngagementNotes: !Ref pShieldProactiveEngagementNotes

  rPatchMgrSolutionStack:
    Type: AWS::CloudFormation::Stack
    DependsOn: rCommonPrerequisitesMainSsm
    Condition: cDeployPatchMgrSolution
    DeletionPolicy: Delete
    UpdateReplacePolicy: Delete
    Properties:
      TemplateURL: !Sub https://${pSRAStagingS3BucketNamePrefix}-${AWS::AccountId}-${AWS::Region}.s3.${AWS::Region}.${AWS::URLSuffix}/sra-patch-mgmt-org/templates/sra-patch_mgmt-org-main-ssm.yaml
      Parameters:
        pPatchMgmtRoleName: !Ref pPatchMgmtRoleName
        pPatchMgmtMaintWindowName: !Ref pPatchMgmtMaintWindowName
        pPatchMgmtMaintWindowDesc: !Ref pPatchMgmtMaintWindowDesc
        pPatchMgmtMaintWindowSchedule: !Ref pPatchMgmtMaintWindowSchedule
        pPatchMgmtMaintWindowDuration: !Ref pPatchMgmtMaintWindowDuration
        pPatchMgmtMaintWindowCutoff: !Ref pPatchMgmtMaintWindowCutoff
        pPatchMgmtMaintWindowTZ: !Ref pPatchMgmtMaintWindowTZ
        pPatchMgmtTaskName: !Ref pPatchMgmtTaskName
        pPatchMgmtTaskDesc: !Ref pPatchMgmtTaskDesc
        pPatchMgmtTaskRunCmd: !Ref pPatchMgmtTaskRunCmd
        pPatchMgmtTargetName: !Ref pPatchMgmtTargetName
        pPatchMgmtTargetDesc: !Ref pPatchMgmtTargetDesc
        pPatchMgmtTargetValue1: !Ref pPatchMgmtTargetValue1
        pPatchMgmtTargetValue2: !Ref pPatchMgmtTargetValue2
        # pAuditAccountId: !Ref pAuditAccountId<|MERGE_RESOLUTION|>--- conflicted
+++ resolved
@@ -820,17 +820,10 @@
     Default: "true"
     Description: Auto enable RDS Login Events
     Type: String
-<<<<<<< HEAD
   pEnableEksRuntimeMonitoring:
     AllowedValues: ["true", "false"]
     Default: "true"
     Description: Auto enable EKS Runtime Monitoring
-=======
-  pEnableRuntimeMonitoring:
-    AllowedValues: ['true', 'false']
-    Default: 'true'
-    Description: Auto enable Runtime Monitoring
->>>>>>> aa58485a
     Type: String
   pEnableEksAddonManagement:
     AllowedValues: ["true", "false"]
@@ -1940,20 +1933,7 @@
     RuleCondition: !Equals [!Ref pAllSupported, "false"]
     Assertions:
       - AssertDescription: "'Resource Types' parameter is required if 'All Supported' parameter is set to 'false'."
-<<<<<<< HEAD
         Assert: !Not [!Equals [!Ref pResourceTypes, ""]]
-=======
-        Assert: !Not [!Equals [!Ref pResourceTypes, '']]
-  CheckGuardDutyRuntimeEnabled:
-    RuleCondition: !Equals [!Ref pEnableRuntimeMonitoring, 'false']
-    Assertions:
-      - Assert: !Not [!Equals [!Ref pEnableEksAddonManagement, 'true']]
-        AssertDescription: "'Enable EKS Addon Management' requires Guardduty Runtime Monitoring to be enabled"
-      - Assert: !Not [!Equals [!Ref pEnableEcsFargateAgentManagement, 'true']]
-        AssertDescription: "'Enable Ecs Fargate Agent Management' requires Guardduty Runtime Monitoring to be enabled"
-      - Assert: !Not [!Equals [!Ref pEnableEc2AgentManagement, 'true']]
-        AssertDescription: "'Enable Ec2 Agent Management' requires Guardduty Runtime Monitoring to be enabled"
->>>>>>> aa58485a
 
 Conditions:
   cUsingKmsKey: !Not [!Equals [!Ref pLambdaLogGroupKmsKey, ""]]
