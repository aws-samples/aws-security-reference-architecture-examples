--- conflicted
+++ resolved
@@ -160,11 +160,7 @@
     Properties:
       Name: sra/cloudtrail_org_key_arn
       Description: Organization CloudTrail KMS Key ARN
-<<<<<<< HEAD
-      SecretString: !Sub '{"OrganizationCloudTrailKeyArn":"${rOrganizationCloudTrailKey.Arn}"}'  # checkov:skip=CKV_SECRET_6 Base64
-=======
-      SecretString: !Sub '{"OrganizationCloudTrailKeyArn":"${rOrganizationCloudTrailKey.Arn}"}' # checkov:skip=CKV_SECRET_6
->>>>>>> 87f867e8
+      SecretString: !Sub '{"OrganizationCloudTrailKeyArn":"${rOrganizationCloudTrailKey.Arn}"}'  # checkov:skip=CKV_SECRET_6
       KmsKeyId: !Ref pSRASecretsKeyAliasArn
       Tags:
         - Key: sra-solution
