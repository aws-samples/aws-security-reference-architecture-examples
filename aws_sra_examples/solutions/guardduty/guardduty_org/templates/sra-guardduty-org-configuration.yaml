--- conflicted
+++ resolved
@@ -122,11 +122,7 @@
     Type: String
   pAutoEnableMalwareProtection:
     AllowedValues: ['true', 'false']
-<<<<<<< HEAD
-    Default: 'false'
-=======
     Default: 'true'
->>>>>>> 97e9968a
     Description: Auto enable Malware Protection
     Type: String
   pEnableRdsLoginEvents:
